# python3
# Copyright 2021 InstaDeep Ltd. All rights reserved.
#
# Licensed under the Apache License, Version 2.0 (the "License");
# you may not use this file except in compliance with the License.
# You may obtain a copy of the License at
#
#     http://www.apache.org/licenses/LICENSE-2.0
#
# Unless required by applicable law or agreed to in writing, software
# distributed under the License is distributed on an "AS IS" BASIS,
# WITHOUT WARRANTIES OR CONDITIONS OF ANY KIND, either express or implied.
# See the License for the specific language governing permissions and
# limitations under the License.

<<<<<<< HEAD
=======
"""Utils for making Flatland environment."""
>>>>>>> 16e76cf3
from typing import Optional

from mava.wrappers.env_preprocess_wrappers import (
    ConcatAgentIdToObservation,
    ConcatPrevActionToObservation,
)
from mava.wrappers.flatland import FlatlandEnvWrapper

try:
    from flatland.envs.line_generators import sparse_line_generator
    from flatland.envs.malfunction_generators import (
        MalfunctionParameters,
        ParamMalfunctionGen,
    )
    from flatland.envs.observations import TreeObsForRailEnv
    from flatland.envs.predictions import ShortestPathPredictorForRailEnv
    from flatland.envs.rail_env import RailEnv
    from flatland.envs.rail_generators import sparse_rail_generator

<<<<<<< HEAD
except ModuleNotFoundError:
    pass


def _create_rail_env_with_tree_obs(
    n_agents: int = 5,
    x_dim: int = 30,
    y_dim: int = 30,
    n_cities: int = 2,
    max_rails_between_cities: int = 2,
    max_rails_in_city: int = 3,
    seed: Optional[int] = 0,
    malfunction_rate: float = 1 / 200,
    malfunction_min_duration: int = 20,
    malfunction_max_duration: int = 50,
    observation_max_path_depth: int = 30,
    observation_tree_depth: int = 2,
) -> RailEnv:
    """Create a Flatland RailEnv with TreeObservation.

    Args:
        n_agents: Number of trains. Defaults to 5.
        x_dim: Width of map. Defaults to 30.
        y_dim: Height of map. Defaults to 30.
        n_cities: Number of cities. Defaults to 2.
        max_rails_between_cities: Max rails between cities. Defaults to 2.
        max_rails_in_city: Max rails in cities. Defaults to 3.
        seed: Random seed. Defaults to 0.
        malfunction_rate: Malfunction rate. Defaults to 1/200.
        malfunction_min_duration: Min malfunction duration. Defaults to 20.
        malfunction_max_duration: Max malfunction duration. Defaults to 50.
        observation_max_path_depth: Shortest path predictor depth. Defaults to 30.
        observation_tree_depth: TreeObs depth. Defaults to 2.

    Returns:
        RailEnv: A Flatland RailEnv.
    """

    # Break agents from time to time
    malfunction_parameters = MalfunctionParameters(
        malfunction_rate=malfunction_rate,
        min_duration=malfunction_min_duration,
        max_duration=malfunction_max_duration,
    )

    # Observation builder
    predictor = ShortestPathPredictorForRailEnv(observation_max_path_depth)
    tree_observation = TreeObsForRailEnv(
        max_depth=observation_tree_depth, predictor=predictor
    )
=======
    _found_flatland = True
>>>>>>> 16e76cf3

except ModuleNotFoundError:
    _found_flatland = False

if _found_flatland:

    def _create_rail_env_with_tree_obs(
        n_agents: int = 5,
        x_dim: int = 30,
        y_dim: int = 30,
        n_cities: int = 2,
        max_rails_between_cities: int = 2,
        max_rails_in_city: int = 3,
        seed: Optional[int] = 0,
        malfunction_rate: float = 1 / 200,
        malfunction_min_duration: int = 20,
        malfunction_max_duration: int = 50,
        observation_max_path_depth: int = 30,
        observation_tree_depth: int = 2,
    ) -> RailEnv:
        """Create a Flatland RailEnv with TreeObservation.

        Args:
            n_agents: Number of trains. Defaults to 5.
            x_dim: Width of map. Defaults to 30.
            y_dim: Height of map. Defaults to 30.
            n_cities: Number of cities. Defaults to 2.
            max_rails_between_cities: Max rails between cities. Defaults to 2.
            max_rails_in_city: Max rails in cities. Defaults to 3.
            seed: Random seed. Defaults to 0.
            malfunction_rate: Malfunction rate. Defaults to 1/200.
            malfunction_min_duration: Min malfunction duration. Defaults to 20.
            malfunction_max_duration: Max malfunction duration. Defaults to 50.
            observation_max_path_depth: Shortest path predictor depth. Defaults to 30.
            observation_tree_depth: TreeObs depth. Defaults to 2.

        Returns:
            RailEnv: A Flatland RailEnv.
        """

        # Break agents from time to time
        malfunction_parameters = MalfunctionParameters(
            malfunction_rate=malfunction_rate,
            min_duration=malfunction_min_duration,
            max_duration=malfunction_max_duration,
        )

        # Observation builder
        predictor = ShortestPathPredictorForRailEnv(observation_max_path_depth)
        tree_observation = TreeObsForRailEnv(
            max_depth=observation_tree_depth, predictor=predictor
        )

        rail_env = RailEnv(
            width=x_dim,
            height=y_dim,
            rail_generator=sparse_rail_generator(
                max_num_cities=n_cities,
                grid_mode=False,
                max_rails_between_cities=max_rails_between_cities,
                max_rail_pairs_in_city=max_rails_in_city // 2,
            ),
            line_generator=sparse_line_generator(),
            number_of_agents=n_agents,
            malfunction_generator=ParamMalfunctionGen(malfunction_parameters),
            obs_builder_object=tree_observation,
            random_seed=seed,
        )

        return rail_env

    def make_environment(
        n_agents: int = 10,
        x_dim: int = 30,
        y_dim: int = 30,
        n_cities: int = 2,
        max_rails_between_cities: int = 2,
        max_rails_in_city: int = 3,
        seed: int = 0,
        malfunction_rate: float = 1 / 200,
        malfunction_min_duration: int = 20,
        malfunction_max_duration: int = 50,
        observation_max_path_depth: int = 30,
        observation_tree_depth: int = 2,
        concat_prev_actions: bool = True,
        concat_agent_id: bool = False,
        evaluation: bool = False,
        random_seed: Optional[int] = None,
    ) -> FlatlandEnvWrapper:
        """Loads a flatand environment and wraps it using the flatland wrapper"""

        del evaluation  # since it has same behaviour for both train and eval

        env = _create_rail_env_with_tree_obs(
            n_agents=n_agents,
            x_dim=x_dim,
            y_dim=y_dim,
            n_cities=n_cities,
            max_rails_between_cities=max_rails_between_cities,
<<<<<<< HEAD
            max_rail_pairs_in_city=max_rails_in_city // 2,
        ),
        line_generator=sparse_line_generator(),
        number_of_agents=n_agents,
        malfunction_generator=ParamMalfunctionGen(malfunction_parameters),
        obs_builder_object=tree_observation,
        random_seed=seed,
    )

    return rail_env


def make_environment(
    n_agents: int = 10,
    x_dim: int = 30,
    y_dim: int = 30,
    n_cities: int = 2,
    max_rails_between_cities: int = 2,
    max_rails_in_city: int = 3,
    seed: int = 0,
    malfunction_rate: float = 1 / 200,
    malfunction_min_duration: int = 20,
    malfunction_max_duration: int = 50,
    observation_max_path_depth: int = 30,
    observation_tree_depth: int = 2,
    concat_prev_actions: bool = True,
    concat_agent_id: bool = False,
    evaluation: bool = False,
    random_seed: Optional[int] = None,
) -> FlatlandEnvWrapper:
    """Loads a flatand environment and wraps it using the flatland wrapper"""
=======
            max_rails_in_city=max_rails_in_city,
            seed=random_seed,
            malfunction_rate=malfunction_rate,
            malfunction_min_duration=malfunction_min_duration,
            malfunction_max_duration=malfunction_max_duration,
            observation_max_path_depth=observation_max_path_depth,
            observation_tree_depth=observation_tree_depth,
        )
>>>>>>> 16e76cf3

        env = FlatlandEnvWrapper(env)

<<<<<<< HEAD
    env = _create_rail_env_with_tree_obs(
        n_agents=n_agents,
        x_dim=x_dim,
        y_dim=y_dim,
        n_cities=n_cities,
        max_rails_between_cities=max_rails_between_cities,
        max_rails_in_city=max_rails_in_city,
        seed=random_seed,
        malfunction_rate=malfunction_rate,
        malfunction_min_duration=malfunction_min_duration,
        malfunction_max_duration=malfunction_max_duration,
        observation_max_path_depth=observation_max_path_depth,
        observation_tree_depth=observation_tree_depth,
    )

    env = FlatlandEnvWrapper(env)

    if concat_prev_actions:
        env = ConcatPrevActionToObservation(env)

    if concat_agent_id:
        env = ConcatAgentIdToObservation(env)

    return env
=======
        if concat_prev_actions:
            env = ConcatPrevActionToObservation(env)

        if concat_agent_id:
            env = ConcatAgentIdToObservation(env)

        return env
>>>>>>> 16e76cf3
<|MERGE_RESOLUTION|>--- conflicted
+++ resolved
@@ -13,10 +13,7 @@
 # See the License for the specific language governing permissions and
 # limitations under the License.
 
-<<<<<<< HEAD
-=======
 """Utils for making Flatland environment."""
->>>>>>> 16e76cf3
 from typing import Optional
 
 from mava.wrappers.env_preprocess_wrappers import (
@@ -36,60 +33,7 @@
     from flatland.envs.rail_env import RailEnv
     from flatland.envs.rail_generators import sparse_rail_generator
 
-<<<<<<< HEAD
-except ModuleNotFoundError:
-    pass
-
-
-def _create_rail_env_with_tree_obs(
-    n_agents: int = 5,
-    x_dim: int = 30,
-    y_dim: int = 30,
-    n_cities: int = 2,
-    max_rails_between_cities: int = 2,
-    max_rails_in_city: int = 3,
-    seed: Optional[int] = 0,
-    malfunction_rate: float = 1 / 200,
-    malfunction_min_duration: int = 20,
-    malfunction_max_duration: int = 50,
-    observation_max_path_depth: int = 30,
-    observation_tree_depth: int = 2,
-) -> RailEnv:
-    """Create a Flatland RailEnv with TreeObservation.
-
-    Args:
-        n_agents: Number of trains. Defaults to 5.
-        x_dim: Width of map. Defaults to 30.
-        y_dim: Height of map. Defaults to 30.
-        n_cities: Number of cities. Defaults to 2.
-        max_rails_between_cities: Max rails between cities. Defaults to 2.
-        max_rails_in_city: Max rails in cities. Defaults to 3.
-        seed: Random seed. Defaults to 0.
-        malfunction_rate: Malfunction rate. Defaults to 1/200.
-        malfunction_min_duration: Min malfunction duration. Defaults to 20.
-        malfunction_max_duration: Max malfunction duration. Defaults to 50.
-        observation_max_path_depth: Shortest path predictor depth. Defaults to 30.
-        observation_tree_depth: TreeObs depth. Defaults to 2.
-
-    Returns:
-        RailEnv: A Flatland RailEnv.
-    """
-
-    # Break agents from time to time
-    malfunction_parameters = MalfunctionParameters(
-        malfunction_rate=malfunction_rate,
-        min_duration=malfunction_min_duration,
-        max_duration=malfunction_max_duration,
-    )
-
-    # Observation builder
-    predictor = ShortestPathPredictorForRailEnv(observation_max_path_depth)
-    tree_observation = TreeObsForRailEnv(
-        max_depth=observation_tree_depth, predictor=predictor
-    )
-=======
     _found_flatland = True
->>>>>>> 16e76cf3
 
 except ModuleNotFoundError:
     _found_flatland = False
@@ -189,39 +133,6 @@
             y_dim=y_dim,
             n_cities=n_cities,
             max_rails_between_cities=max_rails_between_cities,
-<<<<<<< HEAD
-            max_rail_pairs_in_city=max_rails_in_city // 2,
-        ),
-        line_generator=sparse_line_generator(),
-        number_of_agents=n_agents,
-        malfunction_generator=ParamMalfunctionGen(malfunction_parameters),
-        obs_builder_object=tree_observation,
-        random_seed=seed,
-    )
-
-    return rail_env
-
-
-def make_environment(
-    n_agents: int = 10,
-    x_dim: int = 30,
-    y_dim: int = 30,
-    n_cities: int = 2,
-    max_rails_between_cities: int = 2,
-    max_rails_in_city: int = 3,
-    seed: int = 0,
-    malfunction_rate: float = 1 / 200,
-    malfunction_min_duration: int = 20,
-    malfunction_max_duration: int = 50,
-    observation_max_path_depth: int = 30,
-    observation_tree_depth: int = 2,
-    concat_prev_actions: bool = True,
-    concat_agent_id: bool = False,
-    evaluation: bool = False,
-    random_seed: Optional[int] = None,
-) -> FlatlandEnvWrapper:
-    """Loads a flatand environment and wraps it using the flatland wrapper"""
-=======
             max_rails_in_city=max_rails_in_city,
             seed=random_seed,
             malfunction_rate=malfunction_rate,
@@ -230,41 +141,13 @@
             observation_max_path_depth=observation_max_path_depth,
             observation_tree_depth=observation_tree_depth,
         )
->>>>>>> 16e76cf3
 
         env = FlatlandEnvWrapper(env)
 
-<<<<<<< HEAD
-    env = _create_rail_env_with_tree_obs(
-        n_agents=n_agents,
-        x_dim=x_dim,
-        y_dim=y_dim,
-        n_cities=n_cities,
-        max_rails_between_cities=max_rails_between_cities,
-        max_rails_in_city=max_rails_in_city,
-        seed=random_seed,
-        malfunction_rate=malfunction_rate,
-        malfunction_min_duration=malfunction_min_duration,
-        malfunction_max_duration=malfunction_max_duration,
-        observation_max_path_depth=observation_max_path_depth,
-        observation_tree_depth=observation_tree_depth,
-    )
-
-    env = FlatlandEnvWrapper(env)
-
-    if concat_prev_actions:
-        env = ConcatPrevActionToObservation(env)
-
-    if concat_agent_id:
-        env = ConcatAgentIdToObservation(env)
-
-    return env
-=======
         if concat_prev_actions:
             env = ConcatPrevActionToObservation(env)
 
         if concat_agent_id:
             env = ConcatAgentIdToObservation(env)
 
-        return env
->>>>>>> 16e76cf3
+        return env