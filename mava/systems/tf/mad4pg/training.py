# python3
# Copyright 2021 InstaDeep Ltd. All rights reserved.
#
# Licensed under the Apache License, Version 2.0 (the "License");
# you may not use this file except in compliance with the License.
# You may obtain a copy of the License at
#
#     http://www.apache.org/licenses/LICENSE-2.0
#
# Unless required by applicable law or agreed to in writing, software
# distributed under the License is distributed on an "AS IS" BASIS,
# WITHOUT WARRANTIES OR CONDITIONS OF ANY KIND, either express or implied.
# See the License for the specific language governing permissions and
# limitations under the License.
"""MAD4PG system trainer implementation."""

from typing import Any, Callable, Dict, List, Optional, Union

import reverb
import sonnet as snt
import tensorflow as tf
import tree
from acme.tf import losses
from acme.tf import utils as tf2_utils
from acme.utils import loggers

from mava import types as mava_types
from mava.adders.reverb.base import Trajectory
from mava.components.tf.losses.sequence import recurrent_n_step_critic_loss
from mava.systems.tf.maddpg.training import (
    MADDPGBaseRecurrentTrainer,
    MADDPGBaseTrainer,
    MADDPGCentralisedRecurrentTrainer,
    MADDPGCentralisedTrainer,
    MADDPGDecentralisedRecurrentTrainer,
    MADDPGDecentralisedTrainer,
    MADDPGStateBasedRecurrentTrainer,
    MADDPGStateBasedSingleActionCriticRecurrentTrainer,
    MADDPGStateBasedTrainer,
)
from mava.systems.tf.variable_utils import VariableClient
from mava.utils import training_utils as train_utils

train_utils.set_growing_gpu_memory()


class MAD4PGBaseTrainer(MADDPGBaseTrainer):
    """MAD4PG trainer.

    This is the trainer component of a MAD4PG system. IE it takes a dataset as input
    and implements update functionality to learn from this dataset.
    """

    def __init__(
        self,
        agents: List[str],
        agent_types: List[str],
        policy_networks: Dict[str, snt.Module],
        critic_networks: Dict[str, snt.Module],
        target_policy_networks: Dict[str, snt.Module],
        target_critic_networks: Dict[str, snt.Module],
        policy_optimizer: Union[snt.Optimizer, Dict[str, snt.Optimizer]],
        critic_optimizer: Union[snt.Optimizer, Dict[str, snt.Optimizer]],
        discount: float,
        target_averaging: bool,
        target_update_period: int,
        target_update_rate: float,
        dataset: tf.data.Dataset,
        observation_networks: Dict[str, snt.Module],
        target_observation_networks: Dict[str, snt.Module],
        variable_client: VariableClient,
        counts: Dict[str, Any],
        agent_net_keys: Dict[str, str],
        max_gradient_norm: float = None,
        logger: loggers.Logger = None,
        learning_rate_scheduler_fn: Optional[Dict[str, Callable[[int], None]]] = None,
    ):
        """Initialise MAD4PG trainer

        Args:
            agents: agent ids, e.g. "agent_0".
            agent_types: agent types, e.g. "speaker" or "listener".
            policy_networks: policy networks for each agent in
                the system.
            critic_networks: critic network(s), shared or for
                each agent in the system.
            target_policy_networks: target policy networks.
            target_critic_networks: target critic networks.
            policy_optimizer: optimizer(s) for updating policy networks.
            critic_optimizer: optimizer for updating critic networks.
            discount: discount factor for TD updates.
            target_averaging: whether to use polyak averaging for target network
                updates.
            target_update_period: number of steps before target networks are
                updated.
            target_update_rate: update rate when using averaging.
            dataset: training dataset.
            observation_networks: network for feature
                extraction from raw observation.
            target_observation_networks: target observation
                network.
            variable_client: The client used to manage the variables.
            counts: step counter object.
            agent_net_keys: specifies what network each agent uses.
            max_gradient_norm: maximum allowed norm for gradients
                before clipping is applied.
            logger: logger object for logging trainer
                statistics.
            learning_rate_scheduler_fn: dict with two functions (one for the policy and
                one for the critic optimizer), that takes in a trainer step t and
                returns the current learning rate.
        """

        super().__init__(
            agents=agents,
            agent_types=agent_types,
            policy_networks=policy_networks,
            critic_networks=critic_networks,
            target_policy_networks=target_policy_networks,
            target_critic_networks=target_critic_networks,
            policy_optimizer=policy_optimizer,
            critic_optimizer=critic_optimizer,
            discount=discount,
            target_averaging=target_averaging,
            target_update_period=target_update_period,
            target_update_rate=target_update_rate,
            dataset=dataset,
            observation_networks=observation_networks,
            target_observation_networks=target_observation_networks,
            variable_client=variable_client,
            counts=counts,
            agent_net_keys=agent_net_keys,
            max_gradient_norm=max_gradient_norm,
            logger=logger,
            learning_rate_scheduler_fn=learning_rate_scheduler_fn,
        )

    # Forward pass that calculates loss.
    def _forward(self, inputs: reverb.ReplaySample) -> None:
        """Trainer forward pass

        Args:
            inputs (Any): input data from the data table (transitions)
        """

        # Unpack input data as follows:
        # o_tm1 = dictionary of observations one for each agent
        # a_tm1 = dictionary of actions taken from obs in o_tm1
        # e_tm1 [Optional] = extra data for timestep t-1
        # that the agents persist in replay.
        # r_t = dictionary of rewards or rewards sequences
        #   (if using N step transitions) ensuing from actions a_tm1
        # d_t = environment discount ensuing from actions a_tm1.
        #   This discount is applied to future rewards after r_t.
        # o_t = dictionary of next observations or next observation sequences
        # e_t [Optional] = extra data for timestep t that the agents persist in replay.
        trans = mava_types.Transition(*inputs.data)
        o_tm1, o_t, a_tm1, r_t, d_t, e_tm1, e_t = (
            trans.observations,
            trans.next_observations,
            trans.actions,
            trans.rewards,
            trans.discounts,
            trans.extras,
            trans.next_extras,
        )

        # Do forward passes through the networks and calculate the losses
        self.policy_losses = {}
        self.critic_losses = {}
        with tf.GradientTape(persistent=True) as tape:
            o_tm1_trans, o_t_trans = self._transform_observations(o_tm1, o_t)
            a_t = self._target_policy_actions(o_t_trans)

            for agent in self._agents:
                agent_key = self._agent_net_keys[agent]

                # Get critic feed
                o_tm1_feed, o_t_feed, a_tm1_feed, a_t_feed = self._get_critic_feed(
                    o_tm1_trans=o_tm1_trans,
                    o_t_trans=o_t_trans,
                    a_tm1=a_tm1,
                    a_t=a_t,
                    e_tm1=e_tm1,
                    e_t=e_t,
                    agent=agent,
                )

                # Critic learning.
                q_tm1 = self._critic_networks[agent_key](o_tm1_feed, a_tm1_feed)
                q_t = self._target_critic_networks[agent_key](o_t_feed, a_t_feed)

                # Cast the additional discount to match the environment discount dtype.
                discount = tf.cast(self._discount, dtype=d_t[agent].dtype)

                # Critic loss.
                critic_loss = losses.categorical(
                    q_tm1, r_t[agent], discount * d_t[agent], q_t
                )
                self.critic_losses[agent] = tf.reduce_mean(critic_loss, axis=0)
                # Actor learning.
                o_t_agent_feed = o_t_trans[agent]
                dpg_a_t = self._policy_networks[agent_key](o_t_agent_feed)

                # Get dpg actions
                dpg_a_t_feed = self._get_dpg_feed(a_t, dpg_a_t, agent)

                # Get dpg Q values.
                dpg_z_t = self._critic_networks[agent_key](o_t_feed, dpg_a_t_feed)
                dpg_q_t = dpg_z_t.mean()

                # Actor loss. If clipping is true use dqda clipping and clip the norm.
                dqda_clipping = 1.0 if self._max_gradient_norm is not None else None
                clip_norm = True if self._max_gradient_norm is not None else False

                policy_loss = losses.dpg(
                    dpg_q_t,
                    dpg_a_t,
                    tape=tape,
                    dqda_clipping=dqda_clipping,
                    clip_norm=clip_norm,
                )
                self.policy_losses[agent] = tf.reduce_mean(policy_loss, axis=0)
        self.tape = tape


class MAD4PGDecentralisedTrainer(MAD4PGBaseTrainer, MADDPGDecentralisedTrainer):
    """MAD4PG trainer for a decentralised architecture."""

    def __init__(
        self,
        agents: List[str],
        agent_types: List[str],
        policy_networks: Dict[str, snt.Module],
        critic_networks: Dict[str, snt.Module],
        target_policy_networks: Dict[str, snt.Module],
        target_critic_networks: Dict[str, snt.Module],
        policy_optimizer: Union[snt.Optimizer, Dict[str, snt.Optimizer]],
        critic_optimizer: snt.Optimizer,
        discount: float,
        target_averaging: bool,
        target_update_period: int,
        target_update_rate: float,
        dataset: tf.data.Dataset,
        observation_networks: Dict[str, snt.Module],
        target_observation_networks: Dict[str, snt.Module],
        variable_client: VariableClient,
        counts: Dict[str, Any],
        agent_net_keys: Dict[str, str],
        max_gradient_norm: float = None,
        logger: loggers.Logger = None,
        learning_rate_scheduler_fn: Optional[Dict[str, Callable[[int], None]]] = None,
    ):
<<<<<<< HEAD
        """Initialise the decentralised MAD4PG trainer."""
=======
        """Initialise decentralised MAD4PG trainer

        Args:
            agents: agent ids, e.g. "agent_0".
            agent_types: agent types, e.g. "speaker" or "listener".
            policy_networks: policy networks for each agent in
                the system.
            critic_networks: critic network(s), shared or for
                each agent in the system.
            target_policy_networks: target policy networks.
            target_critic_networks: target critic networks.
            policy_optimizer: optimizer(s) for updating policy networks.
            critic_optimizer: optimizer for updating critic networks.
            discount: discount factor for TD updates.
            target_averaging: whether to use polyak averaging for target network
                updates.
            target_update_period: number of steps before target networks are
                updated.
            target_update_rate: update rate when using averaging.
            dataset: training dataset.
            observation_networks: network for feature
                extraction from raw observation.
            target_observation_networks: target observation
                network.
            variable_client: The client used to manage the variables.
            counts: step counter object.
            agent_net_keys: specifies what network each agent uses.
            max_gradient_norm: maximum allowed norm for gradients
                before clipping is applied.
            logger: logger object for logging trainer
                statistics.
            learning_rate_scheduler_fn: dict with two functions (one for the policy and
                one for the critic optimizer), that takes in a trainer step t and
                returns the current learning rate.
        """
>>>>>>> 16e76cf3

        super().__init__(
            agents=agents,
            agent_types=agent_types,
            policy_networks=policy_networks,
            critic_networks=critic_networks,
            target_policy_networks=target_policy_networks,
            target_critic_networks=target_critic_networks,
            discount=discount,
            target_averaging=target_averaging,
            target_update_period=target_update_period,
            target_update_rate=target_update_rate,
            dataset=dataset,
            observation_networks=observation_networks,
            target_observation_networks=target_observation_networks,
            agent_net_keys=agent_net_keys,
            policy_optimizer=policy_optimizer,
            critic_optimizer=critic_optimizer,
            max_gradient_norm=max_gradient_norm,
            logger=logger,
            variable_client=variable_client,
            counts=counts,
            learning_rate_scheduler_fn=learning_rate_scheduler_fn,
        )


class MAD4PGCentralisedTrainer(MAD4PGBaseTrainer, MADDPGCentralisedTrainer):
    """MAD4PG trainer for a centralised architecture."""

    def __init__(
        self,
        agents: List[str],
        agent_types: List[str],
        policy_networks: Dict[str, snt.Module],
        critic_networks: Dict[str, snt.Module],
        target_policy_networks: Dict[str, snt.Module],
        target_critic_networks: Dict[str, snt.Module],
        policy_optimizer: Union[snt.Optimizer, Dict[str, snt.Optimizer]],
        critic_optimizer: snt.Optimizer,
        discount: float,
        target_averaging: bool,
        target_update_period: int,
        target_update_rate: float,
        dataset: tf.data.Dataset,
        observation_networks: Dict[str, snt.Module],
        target_observation_networks: Dict[str, snt.Module],
        variable_client: VariableClient,
        counts: Dict[str, Any],
        agent_net_keys: Dict[str, str],
        max_gradient_norm: float = None,
        logger: loggers.Logger = None,
        learning_rate_scheduler_fn: Optional[Dict[str, Callable[[int], None]]] = None,
    ):
<<<<<<< HEAD
        """Initialise the centralised MAD4PG trainer."""
=======
        """Initialise centralised MAD4PG trainer

        Args:
            agents: agent ids, e.g. "agent_0".
            agent_types: agent types, e.g. "speaker" or "listener".
            policy_networks: policy networks for each agent in
                the system.
            critic_networks: critic network(s), shared or for
                each agent in the system.
            target_policy_networks: target policy networks.
            target_critic_networks: target critic networks.
            policy_optimizer: optimizer(s) for updating policy networks.
            critic_optimizer: optimizer for updating critic networks.
            discount: discount factor for TD updates.
            target_averaging: whether to use polyak averaging for target network
                updates.
            target_update_period: number of steps before target networks are
                updated.
            target_update_rate: update rate when using averaging.
            dataset: training dataset.
            observation_networks: network for feature
                extraction from raw observation.
            target_observation_networks: target observation
                network.
            variable_client: The client used to manage the variables.
            counts: step counter object.
            agent_net_keys: specifies what network each agent uses.
            max_gradient_norm: maximum allowed norm for gradients
                before clipping is applied.
            logger: logger object for logging trainer
                statistics.
            learning_rate_scheduler_fn: dict with two functions (one for the policy and
                one for the critic optimizer), that takes in a trainer step t and
                returns the current learning rate.
        """
>>>>>>> 16e76cf3

        super().__init__(
            agents=agents,
            agent_types=agent_types,
            policy_networks=policy_networks,
            critic_networks=critic_networks,
            target_policy_networks=target_policy_networks,
            target_critic_networks=target_critic_networks,
            discount=discount,
            target_averaging=target_averaging,
            target_update_period=target_update_period,
            target_update_rate=target_update_rate,
            dataset=dataset,
            observation_networks=observation_networks,
            target_observation_networks=target_observation_networks,
            agent_net_keys=agent_net_keys,
            policy_optimizer=policy_optimizer,
            critic_optimizer=critic_optimizer,
            max_gradient_norm=max_gradient_norm,
            logger=logger,
            variable_client=variable_client,
            counts=counts,
            learning_rate_scheduler_fn=learning_rate_scheduler_fn,
        )


class MAD4PGStateBasedTrainer(MAD4PGBaseTrainer, MADDPGStateBasedTrainer):
    """MAD4PG trainer for a state-based architecture."""

    def __init__(
        self,
        agents: List[str],
        agent_types: List[str],
        policy_networks: Dict[str, snt.Module],
        critic_networks: Dict[str, snt.Module],
        target_policy_networks: Dict[str, snt.Module],
        target_critic_networks: Dict[str, snt.Module],
        policy_optimizer: Union[snt.Optimizer, Dict[str, snt.Optimizer]],
        critic_optimizer: snt.Optimizer,
        discount: float,
        target_averaging: bool,
        target_update_period: int,
        target_update_rate: float,
        dataset: tf.data.Dataset,
        observation_networks: Dict[str, snt.Module],
        target_observation_networks: Dict[str, snt.Module],
        variable_client: VariableClient,
        counts: Dict[str, Any],
        agent_net_keys: Dict[str, str],
        max_gradient_norm: float = None,
        logger: loggers.Logger = None,
        learning_rate_scheduler_fn: Optional[Dict[str, Callable[[int], None]]] = None,
    ):
<<<<<<< HEAD
        """Initialise the state-based MAD4PG trainer."""
=======
        """Initialise state-based MAD4PG trainer

        Args:
            agents: agent ids, e.g. "agent_0".
            agent_types: agent types, e.g. "speaker" or "listener".
            policy_networks: policy networks for each agent in
                the system.
            critic_networks: critic network(s), shared or for
                each agent in the system.
            target_policy_networks: target policy networks.
            target_critic_networks: target critic networks.
            policy_optimizer: optimizer(s) for updating policy networks.
            critic_optimizer: optimizer for updating critic networks.
            discount: discount factor for TD updates.
            target_averaging: whether to use polyak averaging for target network
                updates.
            target_update_period: number of steps before target networks are
                updated.
            target_update_rate: update rate when using averaging.
            dataset: training dataset.
            observation_networks: network for feature
                extraction from raw observation.
            target_observation_networks: target observation
                network.
            variable_client: The client used to manage the variables.
            counts: step counter object.
            agent_net_keys: specifies what network each agent uses.
            max_gradient_norm: maximum allowed norm for gradients
                before clipping is applied.
            logger: logger object for logging trainer
                statistics.
            learning_rate_scheduler_fn: dict with two functions (one for the policy and
                one for the critic optimizer), that takes in a trainer step t and
                returns the current learning rate.
        """
>>>>>>> 16e76cf3

        super().__init__(
            agents=agents,
            agent_types=agent_types,
            policy_networks=policy_networks,
            critic_networks=critic_networks,
            target_policy_networks=target_policy_networks,
            target_critic_networks=target_critic_networks,
            discount=discount,
            target_averaging=target_averaging,
            target_update_period=target_update_period,
            target_update_rate=target_update_rate,
            dataset=dataset,
            observation_networks=observation_networks,
            target_observation_networks=target_observation_networks,
            agent_net_keys=agent_net_keys,
            policy_optimizer=policy_optimizer,
            critic_optimizer=critic_optimizer,
            max_gradient_norm=max_gradient_norm,
            logger=logger,
            variable_client=variable_client,
            counts=counts,
            learning_rate_scheduler_fn=learning_rate_scheduler_fn,
        )


class MAD4PGBaseRecurrentTrainer(MADDPGBaseRecurrentTrainer):
    """Recurrent MAD4PG trainer.

<<<<<<< HEAD
    This is the trainer component of a MADDPG system. IE it takes a dataset as input
=======
    This is the trainer component of a MAD4PG system. IE it takes a dataset as input
>>>>>>> 16e76cf3
    and implements update functionality to learn from this dataset.
    """

    def __init__(
        self,
        agents: List[str],
        agent_types: List[str],
        policy_networks: Dict[str, snt.Module],
        critic_networks: Dict[str, snt.Module],
        target_policy_networks: Dict[str, snt.Module],
        target_critic_networks: Dict[str, snt.Module],
        policy_optimizer: Union[snt.Optimizer, Dict[str, snt.Optimizer]],
        critic_optimizer: Union[snt.Optimizer, Dict[str, snt.Optimizer]],
        discount: float,
        target_averaging: bool,
        target_update_period: int,
        target_update_rate: float,
        dataset: tf.data.Dataset,
        observation_networks: Dict[str, snt.Module],
        target_observation_networks: Dict[str, snt.Module],
        variable_client: VariableClient,
        counts: Dict[str, Any],
        agent_net_keys: Dict[str, str],
        max_gradient_norm: float = None,
        logger: loggers.Logger = None,
        bootstrap_n: int = 10,
        learning_rate_scheduler_fn: Optional[Dict[str, Callable[[int], None]]] = None,
    ):
        """Initialise Recurrent MAD4PG trainer

        Args:
            agents: agent ids, e.g. "agent_0".
            agent_types: agent types, e.g. "speaker" or "listener".
            policy_networks: policy networks for each agent in
                the system.
            critic_networks: critic network(s), shared or for
                each agent in the system.
            target_policy_networks: target policy networks.
            target_critic_networks: target critic networks.
            policy_optimizer: optimizer(s) for updating policy networks.
            critic_optimizer: optimizer for updating critic networks.
            discount: discount factor for TD updates.
            target_averaging: whether to use polyak averaging for target network
                updates.
            target_update_period: number of steps before target networks are
                updated.
            target_update_rate: update rate when using averaging.
            dataset: training dataset.
            observation_networks: network for feature
                extraction from raw observation.
            target_observation_networks: target observation
                network.
            bootstrap_n: number of timestepsto use for bootstrapping.
            variable_client: The client used to manage the variables.
            counts: step counter object.
            agent_net_keys: specifies what network each agent uses.
            max_gradient_norm: maximum allowed norm for gradients
                before clipping is applied.
            logger: logger object for logging trainer
                statistics.
            learning_rate_scheduler_fn: dict with two functions (one for the policy and
                one for the critic optimizer), that takes in a trainer step t and
                returns the current learning rate.
        """

        super().__init__(
            agents=agents,
            agent_types=agent_types,
            policy_networks=policy_networks,
            critic_networks=critic_networks,
            target_policy_networks=target_policy_networks,
            target_critic_networks=target_critic_networks,
            discount=discount,
            target_averaging=target_averaging,
            target_update_period=target_update_period,
            target_update_rate=target_update_rate,
            dataset=dataset,
            observation_networks=observation_networks,
            target_observation_networks=target_observation_networks,
            agent_net_keys=agent_net_keys,
            policy_optimizer=policy_optimizer,
            critic_optimizer=critic_optimizer,
            max_gradient_norm=max_gradient_norm,
            logger=logger,
            variable_client=variable_client,
            counts=counts,
            bootstrap_n=bootstrap_n,
            learning_rate_scheduler_fn=learning_rate_scheduler_fn,
        )

    # Forward pass that calculates loss.
    def _forward(self, inputs: reverb.ReplaySample) -> None:
        """Trainer forward pass

        Args:
            inputs: input data from the data table (transitions)
        """

        # TODO: Update this forward function to work like MAD4PG
        data: Trajectory = inputs.data

        # Note (dries): The unused variable is start_of_episodes.
        observations, actions, rewards, discounts, _, extras = (
            data.observations,
            data.actions,
            data.rewards,
            data.discounts,
            data.start_of_episode,
            data.extras,
        )

        # Get initial state for the LSTM from replay and
        # extract the first state in the sequence..
        core_state = tree.map_structure(lambda s: s[:, 0, :], extras["core_states"])
        target_core_state = tree.map_structure(tf.identity, core_state)

        # TODO (dries): Take out all the data_points that does not need
        #  to be processed here at the start. Therefore it does not have
        #  to be done later on and saves processing time.

        self.policy_losses: Dict[str, tf.Tensor] = {}
        self.critic_losses: Dict[str, tf.Tensor] = {}

        # Do forward passes through the networks and calculate the losses
        with tf.GradientTape(persistent=True) as tape:
            # Note (dries): We are assuming that only the policy network
            # is recurrent and not the observation network.
            obs_trans, target_obs_trans = self._transform_observations(observations)

            target_actions = self._target_policy_actions(
                target_obs_trans, target_core_state
            )

            for agent in self._agents:
                agent_key = self._agent_net_keys[agent]

                # Get critic feed
                (
                    obs_trans_feed,
                    target_obs_trans_feed,
                    action_feed,
                    target_actions_feed,
                ) = self._get_critic_feed(
                    obs_trans=obs_trans,
                    target_obs_trans=target_obs_trans,
                    actions=actions,
                    target_actions=target_actions,
                    extras=extras,
                    agent=agent,
                )

                # Critic learning.
                # Remove the last sequence step for the normal network
                obs_comb, dims = train_utils.combine_dim(obs_trans_feed)
                act_comb, _ = train_utils.combine_dim(action_feed)
                q_values = self._critic_networks[agent_key](obs_comb, act_comb)
                q_values.set_dimensions(dims)

                # Remove first sequence step for the target
                obs_comb, _ = train_utils.combine_dim(target_obs_trans_feed)
                act_comb, _ = train_utils.combine_dim(target_actions_feed)
                target_q_values = self._target_critic_networks[agent_key](
                    obs_comb, act_comb
                )
                target_q_values.set_dimensions(dims)

                # Cast the additional discount to match
                # the environment discount dtype.
                agent_discount = discounts[agent]
                discount = tf.cast(self._discount, dtype=agent_discount.dtype)

                # Critic loss.
                critic_loss = recurrent_n_step_critic_loss(
                    q_values,
                    target_q_values,
                    rewards[agent],
                    discount * agent_discount,
                    bootstrap_n=self._bootstrap_n,
                    loss_fn=losses.categorical,
                )
                self.critic_losses[agent] = tf.reduce_mean(critic_loss, axis=0)

                # Actor learning.
                obs_agent_feed = target_obs_trans[agent]
                # TODO (dries): Why is there an extra tuple?
                agent_core_state = core_state[agent][0]
                transposed_obs = tf2_utils.batch_to_sequence(obs_agent_feed)
                outputs, updated_states = snt.static_unroll(
                    self._policy_networks[agent_key],
                    transposed_obs,
                    agent_core_state,
                )

                dpg_actions = tf2_utils.batch_to_sequence(outputs)

                # Note (dries): This is done to so that losses.dpg can verify
                # using gradient.tape that there is a
                # gradient relationship between dpg_q_values and dpg_actions_comb.
                dpg_actions_comb, dim = train_utils.combine_dim(dpg_actions)

                # Note (dries): This seemingly useless line is important!
                # Don't remove it. See above note.
                dpg_actions = train_utils.extract_dim(dpg_actions_comb, dim)

                # Get dpg actions
                dpg_actions_feed = self._get_dpg_feed(
                    target_actions, dpg_actions, agent
                )

                # Get dpg Q values.
                obs_comb, _ = train_utils.combine_dim(target_obs_trans_feed)
                act_comb, _ = train_utils.combine_dim(dpg_actions_feed)
                dpg_z_values = self._critic_networks[agent_key](obs_comb, act_comb)
                dpg_q_values = dpg_z_values.mean()

                # Actor loss. If clipping is true use dqda clipping and clip the norm.
                dqda_clipping = 1.0 if self._max_gradient_norm is not None else None
                clip_norm = True if self._max_gradient_norm is not None else False

                policy_loss = losses.dpg(
                    dpg_q_values,
                    dpg_actions_comb,
                    tape=tape,
                    dqda_clipping=dqda_clipping,
                    clip_norm=clip_norm,
                )
                self.policy_losses[agent] = tf.reduce_mean(policy_loss, axis=0)
        self.tape = tape


class MAD4PGDecentralisedRecurrentTrainer(
    MAD4PGBaseRecurrentTrainer, MADDPGDecentralisedRecurrentTrainer
):
    """Recurrent MAD4PG trainer for a decentralised architecture."""

    def __init__(
        self,
        agents: List[str],
        agent_types: List[str],
        policy_networks: Dict[str, snt.Module],
        critic_networks: Dict[str, snt.Module],
        target_policy_networks: Dict[str, snt.Module],
        target_critic_networks: Dict[str, snt.Module],
        policy_optimizer: Union[snt.Optimizer, Dict[str, snt.Optimizer]],
        critic_optimizer: Union[snt.Optimizer, Dict[str, snt.Optimizer]],
        discount: float,
        target_averaging: bool,
        target_update_period: int,
        target_update_rate: float,
        dataset: tf.data.Dataset,
        observation_networks: Dict[str, snt.Module],
        target_observation_networks: Dict[str, snt.Module],
        variable_client: VariableClient,
        counts: Dict[str, Any],
        agent_net_keys: Dict[str, str],
        max_gradient_norm: float = None,
        logger: loggers.Logger = None,
        bootstrap_n: int = 10,
        learning_rate_scheduler_fn: Optional[Dict[str, Callable[[int], None]]] = None,
    ):
<<<<<<< HEAD
        """Init trainer.

        Args:
            agents: [description]
            agent_types: [description]
            policy_networks: [description]
            critic_networks: [description]
            target_policy_networks: [description]
            target_critic_networks: [description]
            policy_optimizer: [description]
            critic_optimizer: [description]
            discount: [description]
            target_averaging: [description]
            target_update_period: [description]
            target_update_rate: [description]
            dataset: [description]
            observation_networks: [description]
            target_observation_networks: [description]
            variable_client: [description]
            counts: [description]
            agent_net_keys: [description]
            max_gradient_norm: [description]. Defaults to None.
            logger: [description]. Defaults to None.
            bootstrap_n: [description]. Defaults to 10.
            learning_rate_scheduler_fn: [description]. Defaults to None.
=======
        """Initialise Recurrent MAD4PG trainer

        Args:
            agents: agent ids, e.g. "agent_0".
            agent_types: agent types, e.g. "speaker" or "listener".
            policy_networks: policy networks for each agent in
                the system.
            critic_networks: critic network(s), shared or for
                each agent in the system.
            target_policy_networks: target policy networks.
            target_critic_networks: target critic networks.
            policy_optimizer: optimizer(s) for updating policy networks.
            critic_optimizer: optimizer for updating critic networks.
            discount: discount factor for TD updates.
            target_averaging: whether to use polyak averaging for target network
                updates.
            target_update_period: number of steps before target networks are
                updated.
            target_update_rate: update rate when using averaging.
            dataset: training dataset.
            observation_networks: network for feature
                extraction from raw observation.
            target_observation_networks: target observation
                network.
            bootstrap_n: number of timestepsto use for bootstrapping.
            variable_client: The client used to manage the variables.
            counts: step counter object.
            agent_net_keys: specifies what network each agent uses.
            max_gradient_norm: maximum allowed norm for gradients
                before clipping is applied.
            logger: logger object for logging trainer
                statistics.
            learning_rate_scheduler_fn: dict with two functions (one for the policy and
                one for the critic optimizer), that takes in a trainer step t and
                returns the current learning rate.
>>>>>>> 16e76cf3
        """

        super().__init__(
            agents=agents,
            agent_types=agent_types,
            policy_networks=policy_networks,
            critic_networks=critic_networks,
            target_policy_networks=target_policy_networks,
            target_critic_networks=target_critic_networks,
            discount=discount,
            target_averaging=target_averaging,
            target_update_period=target_update_period,
            target_update_rate=target_update_rate,
            dataset=dataset,
            observation_networks=observation_networks,
            target_observation_networks=target_observation_networks,
            agent_net_keys=agent_net_keys,
            policy_optimizer=policy_optimizer,
            critic_optimizer=critic_optimizer,
            max_gradient_norm=max_gradient_norm,
            logger=logger,
            variable_client=variable_client,
            counts=counts,
            bootstrap_n=bootstrap_n,
            learning_rate_scheduler_fn=learning_rate_scheduler_fn,
        )


class MAD4PGCentralisedRecurrentTrainer(
    MAD4PGBaseRecurrentTrainer, MADDPGCentralisedRecurrentTrainer
):
    """Recurrent MAD4PG trainer for a centralised architecture."""

    def __init__(
        self,
        agents: List[str],
        agent_types: List[str],
        policy_networks: Dict[str, snt.Module],
        critic_networks: Dict[str, snt.Module],
        target_policy_networks: Dict[str, snt.Module],
        target_critic_networks: Dict[str, snt.Module],
        policy_optimizer: Union[snt.Optimizer, Dict[str, snt.Optimizer]],
        critic_optimizer: Union[snt.Optimizer, Dict[str, snt.Optimizer]],
        discount: float,
        target_averaging: bool,
        target_update_period: int,
        target_update_rate: float,
        dataset: tf.data.Dataset,
        observation_networks: Dict[str, snt.Module],
        target_observation_networks: Dict[str, snt.Module],
        variable_client: VariableClient,
        counts: Dict[str, Any],
        agent_net_keys: Dict[str, str],
        max_gradient_norm: float = None,
        logger: loggers.Logger = None,
        bootstrap_n: int = 10,
        learning_rate_scheduler_fn: Optional[Dict[str, Callable[[int], None]]] = None,
    ):
<<<<<<< HEAD
        """Init trainer."""
=======
        """Initialise Recurrent MAD4PG trainer

        Args:
            agents: agent ids, e.g. "agent_0".
            agent_types: agent types, e.g. "speaker" or "listener".
            policy_networks: policy networks for each agent in
                the system.
            critic_networks: critic network(s), shared or for
                each agent in the system.
            target_policy_networks: target policy networks.
            target_critic_networks: target critic networks.
            policy_optimizer: optimizer(s) for updating policy networks.
            critic_optimizer: optimizer for updating critic networks.
            discount: discount factor for TD updates.
            target_averaging: whether to use polyak averaging for target network
                updates.
            target_update_period: number of steps before target networks are
                updated.
            target_update_rate: update rate when using averaging.
            dataset: training dataset.
            observation_networks: network for feature
                extraction from raw observation.
            target_observation_networks: target observation
                network.
            bootstrap_n: number of timestepsto use for bootstrapping.
            variable_client: The client used to manage the variables.
            counts: step counter object.
            agent_net_keys: specifies what network each agent uses.
            max_gradient_norm: maximum allowed norm for gradients
                before clipping is applied.
            logger: logger object for logging trainer
                statistics.
            learning_rate_scheduler_fn: dict with two functions (one for the policy and
                one for the critic optimizer), that takes in a trainer step t and
                returns the current learning rate.
        """
>>>>>>> 16e76cf3

        super().__init__(
            agents=agents,
            agent_types=agent_types,
            policy_networks=policy_networks,
            critic_networks=critic_networks,
            target_policy_networks=target_policy_networks,
            target_critic_networks=target_critic_networks,
            discount=discount,
            target_averaging=target_averaging,
            target_update_period=target_update_period,
            target_update_rate=target_update_rate,
            dataset=dataset,
            observation_networks=observation_networks,
            target_observation_networks=target_observation_networks,
            agent_net_keys=agent_net_keys,
            policy_optimizer=policy_optimizer,
            critic_optimizer=critic_optimizer,
            max_gradient_norm=max_gradient_norm,
            logger=logger,
            variable_client=variable_client,
            counts=counts,
            bootstrap_n=bootstrap_n,
            learning_rate_scheduler_fn=learning_rate_scheduler_fn,
        )


class MAD4PGStateBasedRecurrentTrainer(
    MAD4PGBaseRecurrentTrainer, MADDPGStateBasedRecurrentTrainer
):
    """Recurrent MAD4PG trainer for a state-based architecture."""

    def __init__(
        self,
        agents: List[str],
        agent_types: List[str],
        policy_networks: Dict[str, snt.Module],
        critic_networks: Dict[str, snt.Module],
        target_policy_networks: Dict[str, snt.Module],
        target_critic_networks: Dict[str, snt.Module],
        policy_optimizer: Union[snt.Optimizer, Dict[str, snt.Optimizer]],
        critic_optimizer: Union[snt.Optimizer, Dict[str, snt.Optimizer]],
        discount: float,
        target_averaging: bool,
        target_update_period: int,
        target_update_rate: float,
        dataset: tf.data.Dataset,
        observation_networks: Dict[str, snt.Module],
        target_observation_networks: Dict[str, snt.Module],
        variable_client: VariableClient,
        counts: Dict[str, Any],
        agent_net_keys: Dict[str, str],
        max_gradient_norm: float = None,
        logger: loggers.Logger = None,
        bootstrap_n: int = 10,
        learning_rate_scheduler_fn: Optional[Dict[str, Callable[[int], None]]] = None,
    ):
<<<<<<< HEAD
        """Init trainer."""
=======
        """Initialise Recurrent MAD4PG trainer

        Args:
            agents: agent ids, e.g. "agent_0".
            agent_types: agent types, e.g. "speaker" or "listener".
            policy_networks: policy networks for each agent in
                the system.
            critic_networks: critic network(s), shared or for
                each agent in the system.
            target_policy_networks: target policy networks.
            target_critic_networks: target critic networks.
            policy_optimizer: optimizer(s) for updating policy networks.
            critic_optimizer: optimizer for updating critic networks.
            discount: discount factor for TD updates.
            target_averaging: whether to use polyak averaging for target network
                updates.
            target_update_period: number of steps before target networks are
                updated.
            target_update_rate: update rate when using averaging.
            dataset: training dataset.
            observation_networks: network for feature
                extraction from raw observation.
            target_observation_networks: target observation
                network.
            bootstrap_n: number of timestepsto use for bootstrapping.
            variable_client: The client used to manage the variables.
            counts: step counter object.
            agent_net_keys: specifies what network each agent uses.
            max_gradient_norm: maximum allowed norm for gradients
                before clipping is applied.
            logger: logger object for logging trainer
                statistics.
            learning_rate_scheduler_fn: dict with two functions (one for the policy and
                one for the critic optimizer), that takes in a trainer step t and
                returns the current learning rate.
        """
>>>>>>> 16e76cf3

        super().__init__(
            agents=agents,
            agent_types=agent_types,
            policy_networks=policy_networks,
            critic_networks=critic_networks,
            target_policy_networks=target_policy_networks,
            target_critic_networks=target_critic_networks,
            discount=discount,
            target_averaging=target_averaging,
            target_update_period=target_update_period,
            target_update_rate=target_update_rate,
            dataset=dataset,
            observation_networks=observation_networks,
            target_observation_networks=target_observation_networks,
            agent_net_keys=agent_net_keys,
            policy_optimizer=policy_optimizer,
            critic_optimizer=critic_optimizer,
            max_gradient_norm=max_gradient_norm,
            logger=logger,
            variable_client=variable_client,
            counts=counts,
            bootstrap_n=bootstrap_n,
            learning_rate_scheduler_fn=learning_rate_scheduler_fn,
        )


class MAD4PGStateBasedSingleActionCriticRecurrentTrainer(
    MAD4PGBaseRecurrentTrainer, MADDPGStateBasedSingleActionCriticRecurrentTrainer
):
    """Recurrent MAD4PG trainer for a state-based architecture."""

    def __init__(
        self,
        agents: List[str],
        agent_types: List[str],
        policy_networks: Dict[str, snt.Module],
        critic_networks: Dict[str, snt.Module],
        target_policy_networks: Dict[str, snt.Module],
        target_critic_networks: Dict[str, snt.Module],
        policy_optimizer: Union[snt.Optimizer, Dict[str, snt.Optimizer]],
        critic_optimizer: Union[snt.Optimizer, Dict[str, snt.Optimizer]],
        discount: float,
        target_averaging: bool,
        target_update_period: int,
        target_update_rate: float,
        dataset: tf.data.Dataset,
        observation_networks: Dict[str, snt.Module],
        target_observation_networks: Dict[str, snt.Module],
        variable_client: VariableClient,
        counts: Dict[str, Any],
        agent_net_keys: Dict[str, str],
        max_gradient_norm: float = None,
        logger: loggers.Logger = None,
        bootstrap_n: int = 10,
    ):
<<<<<<< HEAD
        """Initialise trainer.

        Args:
            agents: [description]
            agent_types: [description]
            policy_networks: [description]
            critic_networks: [description]
            target_policy_networks: [description]
            target_critic_networks: [description]
            policy_optimizer: [description]
            critic_optimizer: [description]
            discount: [description]
            target_averaging: [description]
            target_update_period: [description]
            target_update_rate: [description]
            dataset: [description]
            observation_networks: [description]
            target_observation_networks: [description]
            variable_client: [description]
            counts: [description]
            agent_net_keys: [description]
            max_gradient_norm: [description]. Defaults to None.
            logger: [description]. Defaults to None.
            bootstrap_n: [description]. Defaults to 10.
=======
        """Initialise State-Based Recurrent MAD4PG trainer

        Args:
            agents: agent ids, e.g. "agent_0".
            agent_types: agent types, e.g. "speaker" or "listener".
            policy_networks: policy networks for each agent in
                the system.
            critic_networks: critic network(s), shared or for
                each agent in the system.
            target_policy_networks: target policy networks.
            target_critic_networks: target critic networks.
            policy_optimizer: optimizer(s) for updating policy networks.
            critic_optimizer: optimizer for updating critic networks.
            discount: discount factor for TD updates.
            target_averaging: whether to use polyak averaging for target network
                updates.
            target_update_period: number of steps before target networks are
                updated.
            target_update_rate: update rate when using averaging.
            dataset: training dataset.
            observation_networks: network for feature
                extraction from raw observation.
            target_observation_networks: target observation
                network.
            bootstrap_n: number of timestepsto use for bootstrapping.
            variable_client: The client used to manage the variables.
            counts: step counter object.
            agent_net_keys: specifies what network each agent uses.
            max_gradient_norm: maximum allowed norm for gradients
                before clipping is applied.
            logger: logger object for logging trainer
                statistics.
            learning_rate_scheduler_fn: dict with two functions (one for the policy and
                one for the critic optimizer), that takes in a trainer step t and
                returns the current learning rate.
>>>>>>> 16e76cf3
        """

        super().__init__(
            agents=agents,
            agent_types=agent_types,
            policy_networks=policy_networks,
            critic_networks=critic_networks,
            target_policy_networks=target_policy_networks,
            target_critic_networks=target_critic_networks,
            discount=discount,
            target_averaging=target_averaging,
            target_update_period=target_update_period,
            target_update_rate=target_update_rate,
            dataset=dataset,
            observation_networks=observation_networks,
            target_observation_networks=target_observation_networks,
            agent_net_keys=agent_net_keys,
            policy_optimizer=policy_optimizer,
            critic_optimizer=critic_optimizer,
            max_gradient_norm=max_gradient_norm,
            logger=logger,
            variable_client=variable_client,
            counts=counts,
            bootstrap_n=bootstrap_n,
        )<|MERGE_RESOLUTION|>--- conflicted
+++ resolved
@@ -251,9 +251,6 @@
         logger: loggers.Logger = None,
         learning_rate_scheduler_fn: Optional[Dict[str, Callable[[int], None]]] = None,
     ):
-<<<<<<< HEAD
-        """Initialise the decentralised MAD4PG trainer."""
-=======
         """Initialise decentralised MAD4PG trainer
 
         Args:
@@ -289,7 +286,6 @@
                 one for the critic optimizer), that takes in a trainer step t and
                 returns the current learning rate.
         """
->>>>>>> 16e76cf3
 
         super().__init__(
             agents=agents,
@@ -343,9 +339,6 @@
         logger: loggers.Logger = None,
         learning_rate_scheduler_fn: Optional[Dict[str, Callable[[int], None]]] = None,
     ):
-<<<<<<< HEAD
-        """Initialise the centralised MAD4PG trainer."""
-=======
         """Initialise centralised MAD4PG trainer
 
         Args:
@@ -381,7 +374,6 @@
                 one for the critic optimizer), that takes in a trainer step t and
                 returns the current learning rate.
         """
->>>>>>> 16e76cf3
 
         super().__init__(
             agents=agents,
@@ -435,9 +427,6 @@
         logger: loggers.Logger = None,
         learning_rate_scheduler_fn: Optional[Dict[str, Callable[[int], None]]] = None,
     ):
-<<<<<<< HEAD
-        """Initialise the state-based MAD4PG trainer."""
-=======
         """Initialise state-based MAD4PG trainer
 
         Args:
@@ -473,7 +462,6 @@
                 one for the critic optimizer), that takes in a trainer step t and
                 returns the current learning rate.
         """
->>>>>>> 16e76cf3
 
         super().__init__(
             agents=agents,
@@ -503,11 +491,7 @@
 class MAD4PGBaseRecurrentTrainer(MADDPGBaseRecurrentTrainer):
     """Recurrent MAD4PG trainer.
 
-<<<<<<< HEAD
-    This is the trainer component of a MADDPG system. IE it takes a dataset as input
-=======
     This is the trainer component of a MAD4PG system. IE it takes a dataset as input
->>>>>>> 16e76cf3
     and implements update functionality to learn from this dataset.
     """
 
@@ -768,130 +752,6 @@
         bootstrap_n: int = 10,
         learning_rate_scheduler_fn: Optional[Dict[str, Callable[[int], None]]] = None,
     ):
-<<<<<<< HEAD
-        """Init trainer.
-
-        Args:
-            agents: [description]
-            agent_types: [description]
-            policy_networks: [description]
-            critic_networks: [description]
-            target_policy_networks: [description]
-            target_critic_networks: [description]
-            policy_optimizer: [description]
-            critic_optimizer: [description]
-            discount: [description]
-            target_averaging: [description]
-            target_update_period: [description]
-            target_update_rate: [description]
-            dataset: [description]
-            observation_networks: [description]
-            target_observation_networks: [description]
-            variable_client: [description]
-            counts: [description]
-            agent_net_keys: [description]
-            max_gradient_norm: [description]. Defaults to None.
-            logger: [description]. Defaults to None.
-            bootstrap_n: [description]. Defaults to 10.
-            learning_rate_scheduler_fn: [description]. Defaults to None.
-=======
-        """Initialise Recurrent MAD4PG trainer
-
-        Args:
-            agents: agent ids, e.g. "agent_0".
-            agent_types: agent types, e.g. "speaker" or "listener".
-            policy_networks: policy networks for each agent in
-                the system.
-            critic_networks: critic network(s), shared or for
-                each agent in the system.
-            target_policy_networks: target policy networks.
-            target_critic_networks: target critic networks.
-            policy_optimizer: optimizer(s) for updating policy networks.
-            critic_optimizer: optimizer for updating critic networks.
-            discount: discount factor for TD updates.
-            target_averaging: whether to use polyak averaging for target network
-                updates.
-            target_update_period: number of steps before target networks are
-                updated.
-            target_update_rate: update rate when using averaging.
-            dataset: training dataset.
-            observation_networks: network for feature
-                extraction from raw observation.
-            target_observation_networks: target observation
-                network.
-            bootstrap_n: number of timestepsto use for bootstrapping.
-            variable_client: The client used to manage the variables.
-            counts: step counter object.
-            agent_net_keys: specifies what network each agent uses.
-            max_gradient_norm: maximum allowed norm for gradients
-                before clipping is applied.
-            logger: logger object for logging trainer
-                statistics.
-            learning_rate_scheduler_fn: dict with two functions (one for the policy and
-                one for the critic optimizer), that takes in a trainer step t and
-                returns the current learning rate.
->>>>>>> 16e76cf3
-        """
-
-        super().__init__(
-            agents=agents,
-            agent_types=agent_types,
-            policy_networks=policy_networks,
-            critic_networks=critic_networks,
-            target_policy_networks=target_policy_networks,
-            target_critic_networks=target_critic_networks,
-            discount=discount,
-            target_averaging=target_averaging,
-            target_update_period=target_update_period,
-            target_update_rate=target_update_rate,
-            dataset=dataset,
-            observation_networks=observation_networks,
-            target_observation_networks=target_observation_networks,
-            agent_net_keys=agent_net_keys,
-            policy_optimizer=policy_optimizer,
-            critic_optimizer=critic_optimizer,
-            max_gradient_norm=max_gradient_norm,
-            logger=logger,
-            variable_client=variable_client,
-            counts=counts,
-            bootstrap_n=bootstrap_n,
-            learning_rate_scheduler_fn=learning_rate_scheduler_fn,
-        )
-
-
-class MAD4PGCentralisedRecurrentTrainer(
-    MAD4PGBaseRecurrentTrainer, MADDPGCentralisedRecurrentTrainer
-):
-    """Recurrent MAD4PG trainer for a centralised architecture."""
-
-    def __init__(
-        self,
-        agents: List[str],
-        agent_types: List[str],
-        policy_networks: Dict[str, snt.Module],
-        critic_networks: Dict[str, snt.Module],
-        target_policy_networks: Dict[str, snt.Module],
-        target_critic_networks: Dict[str, snt.Module],
-        policy_optimizer: Union[snt.Optimizer, Dict[str, snt.Optimizer]],
-        critic_optimizer: Union[snt.Optimizer, Dict[str, snt.Optimizer]],
-        discount: float,
-        target_averaging: bool,
-        target_update_period: int,
-        target_update_rate: float,
-        dataset: tf.data.Dataset,
-        observation_networks: Dict[str, snt.Module],
-        target_observation_networks: Dict[str, snt.Module],
-        variable_client: VariableClient,
-        counts: Dict[str, Any],
-        agent_net_keys: Dict[str, str],
-        max_gradient_norm: float = None,
-        logger: loggers.Logger = None,
-        bootstrap_n: int = 10,
-        learning_rate_scheduler_fn: Optional[Dict[str, Callable[[int], None]]] = None,
-    ):
-<<<<<<< HEAD
-        """Init trainer."""
-=======
         """Initialise Recurrent MAD4PG trainer
 
         Args:
@@ -928,7 +788,6 @@
                 one for the critic optimizer), that takes in a trainer step t and
                 returns the current learning rate.
         """
->>>>>>> 16e76cf3
 
         super().__init__(
             agents=agents,
@@ -956,10 +815,10 @@
         )
 
 
-class MAD4PGStateBasedRecurrentTrainer(
-    MAD4PGBaseRecurrentTrainer, MADDPGStateBasedRecurrentTrainer
+class MAD4PGCentralisedRecurrentTrainer(
+    MAD4PGBaseRecurrentTrainer, MADDPGCentralisedRecurrentTrainer
 ):
-    """Recurrent MAD4PG trainer for a state-based architecture."""
+    """Recurrent MAD4PG trainer for a centralised architecture."""
 
     def __init__(
         self,
@@ -986,9 +845,6 @@
         bootstrap_n: int = 10,
         learning_rate_scheduler_fn: Optional[Dict[str, Callable[[int], None]]] = None,
     ):
-<<<<<<< HEAD
-        """Init trainer."""
-=======
         """Initialise Recurrent MAD4PG trainer
 
         Args:
@@ -1025,7 +881,6 @@
                 one for the critic optimizer), that takes in a trainer step t and
                 returns the current learning rate.
         """
->>>>>>> 16e76cf3
 
         super().__init__(
             agents=agents,
@@ -1053,8 +908,8 @@
         )
 
 
-class MAD4PGStateBasedSingleActionCriticRecurrentTrainer(
-    MAD4PGBaseRecurrentTrainer, MADDPGStateBasedSingleActionCriticRecurrentTrainer
+class MAD4PGStateBasedRecurrentTrainer(
+    MAD4PGBaseRecurrentTrainer, MADDPGStateBasedRecurrentTrainer
 ):
     """Recurrent MAD4PG trainer for a state-based architecture."""
 
@@ -1081,34 +936,9 @@
         max_gradient_norm: float = None,
         logger: loggers.Logger = None,
         bootstrap_n: int = 10,
+        learning_rate_scheduler_fn: Optional[Dict[str, Callable[[int], None]]] = None,
     ):
-<<<<<<< HEAD
-        """Initialise trainer.
-
-        Args:
-            agents: [description]
-            agent_types: [description]
-            policy_networks: [description]
-            critic_networks: [description]
-            target_policy_networks: [description]
-            target_critic_networks: [description]
-            policy_optimizer: [description]
-            critic_optimizer: [description]
-            discount: [description]
-            target_averaging: [description]
-            target_update_period: [description]
-            target_update_rate: [description]
-            dataset: [description]
-            observation_networks: [description]
-            target_observation_networks: [description]
-            variable_client: [description]
-            counts: [description]
-            agent_net_keys: [description]
-            max_gradient_norm: [description]. Defaults to None.
-            logger: [description]. Defaults to None.
-            bootstrap_n: [description]. Defaults to 10.
-=======
-        """Initialise State-Based Recurrent MAD4PG trainer
+        """Initialise Recurrent MAD4PG trainer
 
         Args:
             agents: agent ids, e.g. "agent_0".
@@ -1143,7 +973,98 @@
             learning_rate_scheduler_fn: dict with two functions (one for the policy and
                 one for the critic optimizer), that takes in a trainer step t and
                 returns the current learning rate.
->>>>>>> 16e76cf3
+        """
+
+        super().__init__(
+            agents=agents,
+            agent_types=agent_types,
+            policy_networks=policy_networks,
+            critic_networks=critic_networks,
+            target_policy_networks=target_policy_networks,
+            target_critic_networks=target_critic_networks,
+            discount=discount,
+            target_averaging=target_averaging,
+            target_update_period=target_update_period,
+            target_update_rate=target_update_rate,
+            dataset=dataset,
+            observation_networks=observation_networks,
+            target_observation_networks=target_observation_networks,
+            agent_net_keys=agent_net_keys,
+            policy_optimizer=policy_optimizer,
+            critic_optimizer=critic_optimizer,
+            max_gradient_norm=max_gradient_norm,
+            logger=logger,
+            variable_client=variable_client,
+            counts=counts,
+            bootstrap_n=bootstrap_n,
+            learning_rate_scheduler_fn=learning_rate_scheduler_fn,
+        )
+
+
+class MAD4PGStateBasedSingleActionCriticRecurrentTrainer(
+    MAD4PGBaseRecurrentTrainer, MADDPGStateBasedSingleActionCriticRecurrentTrainer
+):
+    """Recurrent MAD4PG trainer for a state-based architecture."""
+
+    def __init__(
+        self,
+        agents: List[str],
+        agent_types: List[str],
+        policy_networks: Dict[str, snt.Module],
+        critic_networks: Dict[str, snt.Module],
+        target_policy_networks: Dict[str, snt.Module],
+        target_critic_networks: Dict[str, snt.Module],
+        policy_optimizer: Union[snt.Optimizer, Dict[str, snt.Optimizer]],
+        critic_optimizer: Union[snt.Optimizer, Dict[str, snt.Optimizer]],
+        discount: float,
+        target_averaging: bool,
+        target_update_period: int,
+        target_update_rate: float,
+        dataset: tf.data.Dataset,
+        observation_networks: Dict[str, snt.Module],
+        target_observation_networks: Dict[str, snt.Module],
+        variable_client: VariableClient,
+        counts: Dict[str, Any],
+        agent_net_keys: Dict[str, str],
+        max_gradient_norm: float = None,
+        logger: loggers.Logger = None,
+        bootstrap_n: int = 10,
+    ):
+        """Initialise State-Based Recurrent MAD4PG trainer
+
+        Args:
+            agents: agent ids, e.g. "agent_0".
+            agent_types: agent types, e.g. "speaker" or "listener".
+            policy_networks: policy networks for each agent in
+                the system.
+            critic_networks: critic network(s), shared or for
+                each agent in the system.
+            target_policy_networks: target policy networks.
+            target_critic_networks: target critic networks.
+            policy_optimizer: optimizer(s) for updating policy networks.
+            critic_optimizer: optimizer for updating critic networks.
+            discount: discount factor for TD updates.
+            target_averaging: whether to use polyak averaging for target network
+                updates.
+            target_update_period: number of steps before target networks are
+                updated.
+            target_update_rate: update rate when using averaging.
+            dataset: training dataset.
+            observation_networks: network for feature
+                extraction from raw observation.
+            target_observation_networks: target observation
+                network.
+            bootstrap_n: number of timestepsto use for bootstrapping.
+            variable_client: The client used to manage the variables.
+            counts: step counter object.
+            agent_net_keys: specifies what network each agent uses.
+            max_gradient_norm: maximum allowed norm for gradients
+                before clipping is applied.
+            logger: logger object for logging trainer
+                statistics.
+            learning_rate_scheduler_fn: dict with two functions (one for the policy and
+                one for the critic optimizer), that takes in a trainer step t and
+                returns the current learning rate.
         """
 
         super().__init__(
