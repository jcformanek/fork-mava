# python3
# Copyright 2021 InstaDeep Ltd. All rights reserved.
#
# Licensed under the Apache License, Version 2.0 (the "License");
# you may not use this file except in compliance with the License.
# You may obtain a copy of the License at
#
#     http://www.apache.org/licenses/LICENSE-2.0
#
# Unless required by applicable law or agreed to in writing, software
# distributed under the License is distributed on an "AS IS" BASIS,
# WITHOUT WARRANTIES OR CONDITIONS OF ANY KIND, either express or implied.
# See the License for the specific language governing permissions and
# limitations under the License.
<<<<<<< HEAD
=======

>>>>>>> 16e76cf3
"""MADQN system executor implementation."""
from typing import Any, Dict, List, Optional, Tuple, Union

import dm_env
import numpy as np
import sonnet as snt
import tensorflow as tf
import tensorflow_probability as tfp
import tree
from acme import types
from acme.specs import EnvironmentSpec
<<<<<<< HEAD

# Internal imports.
=======
>>>>>>> 16e76cf3
from acme.tf import utils as tf2_utils
from acme.tf import variable_utils as tf2_variable_utils
from dm_env import specs

from mava import adders
from mava.components.tf.modules.exploration.exploration_scheduling import (
    BaseExplorationTimestepScheduler,
)
from mava.systems.tf import executors
from mava.utils.sort_utils import sample_new_agent_keys, sort_str_num

Array = specs.Array
BoundedArray = specs.BoundedArray
DiscreteArray = specs.DiscreteArray
tfd = tfp.distributions


class DQNExecutor:
    """DQN executor."""

    def __init__(self, action_selectors: Dict) -> None:
        """Initialise DQN executor."""
        self._action_selectors = action_selectors

    def _get_epsilon(self) -> Union[float, np.ndarray]:
        """Return epsilon.

        Returns:
            epsilon values.
        """
        data = list(
            {
                action_selector.get_epsilon()
                for action_selector in self._action_selectors.values()
            }
        )
        if len(data) == 1:
            return data[0]
        else:
            return np.array(list(data))

    def _decrement_epsilon(self, time_t: Optional[int]) -> None:
        """Decrements epsilon in action selectors."""
        {
            action_selector.decrement_epsilon_time_t(time_t)
            if (
                isinstance(
                    action_selector._exploration_scheduler,
                    BaseExplorationTimestepScheduler,
                )
                and time_t
            )
            else action_selector.decrement_epsilon()
            for action_selector in self._action_selectors.values()
        }

    def after_action_selection(self, time_t: int) -> None:
        """After action selection.

        Args:
            time_t: timestep
        """
        self._decrement_epsilon(time_t)

    def get_stats(self) -> Dict:
        """Return extra stats to log.

        Returns:
            epsilon information.
        """
        return {
            f"{network}_epsilon": action_selector.get_epsilon()
            for network, action_selector in self._action_selectors.items()
        }


class MADQNFeedForwardExecutor(executors.FeedForwardExecutor, DQNExecutor):
<<<<<<< HEAD
    """A feed-forward executor for discrete actions.

    An executor based on a feed-forward policy for each agent in the system.
=======
    """A feed-forward executor for MADQN like systems.

    An executor based on a feed-forward epsilon-greedy policy for
    each agent in the system.
>>>>>>> 16e76cf3
    """

    def __init__(
        self,
        observation_networks: Dict[str, snt.Module],
        value_networks: Dict[str, snt.Module],
        action_selectors: Dict[str, snt.Module],
        agent_specs: Dict[str, EnvironmentSpec],
        agent_net_keys: Dict[str, str],
        network_sampling_setup: List,
        net_keys_to_ids: Dict[str, int],
        evaluator: bool = False,
        adder: Optional[adders.ReverbParallelAdder] = None,
        counts: Optional[Dict[str, Any]] = None,
        variable_client: Optional[tf2_variable_utils.VariableClient] = None,
        interval: Optional[dict] = None,
    ):
        """Initialise the system executor

        Args:
            value_networks: value networks for each agent in
                the system.
            observation_networks: value networks for each agent in
                the system.
            action_selectors: eg. epsilon_greedy action selector
            agent_specs: agent observation and action
                space specifications.
            agent_net_keys: specifies what network each agent uses.
            network_sampling_setup: List of networks that are randomly
                sampled from by the executors at the start of an environment run.
            net_keys_to_ids: Specifies a mapping from network keys to their integer id.
            adder: adder which sends data
                to a replay buffer. Defaults to None.
            counts: Count values used to record excutor episode and steps.
            variable_client: client to copy weights from the trainer. Defaults to None.
            evaluator: whether the executor will be used for
                evaluation.
            interval: interval that evaluations are run at.
        """

        # Store these for later use.
        self._agent_specs = agent_specs
        self._network_sampling_setup = network_sampling_setup
        self._counts = counts
        self._network_int_keys_extras: Dict[str, np.ndarray] = {}
        self._net_keys_to_ids = net_keys_to_ids
        self._evaluator = evaluator
        self._interval = interval
        self._observation_networks = observation_networks
        self._action_selectors = action_selectors
        self._value_networks = value_networks
        self._agent_net_keys = agent_net_keys
        self._adder = adder
        self._variable_client = variable_client

    def _policy(
        self,
        agent: str,
        observation: types.NestedTensor,
        legal_actions: types.NestedTensor,
    ) -> types.NestedTensor:
        """Epsilon greedy policy.

        Args:
            agent: agent id
            observation: observation tensor received from the
                environment.
<<<<<<< HEAD

        Raises:
            NotImplementedError: unknown action space
=======
            legal_actions: one-hot vector of legal actions.
>>>>>>> 16e76cf3

        Returns:
            types.NestedTensor: agent action
        """

        # Add a dummy batch dimension and as a side effect convert numpy to TF.
        batched_observation = tf2_utils.add_batch_dim(observation)
        batched_legal_actions = tf2_utils.add_batch_dim(legal_actions)

        # index network either on agent type or on agent id
        agent_key = self._agent_net_keys[agent]

        # Pass through observation network
        embed = self._observation_networks[agent_key](batched_observation)

        # Compute the action_values, conditioned on the observation.
        action_values = self._value_networks[agent_key](embed)

        # Pass action values through action selector
        action = self._action_selectors[agent](action_values, batched_legal_actions)

        return action

    @tf.function
    def _select_actions(
        self, observations: Dict[str, types.NestedArray]
<<<<<<< HEAD
    ) -> types.NestedArray:
        actions = {}
        for agent, observation in observations.items():
            actions[agent] = self._policy(
                agent, observation.observation, observation.legal_actions
            )
        return actions

    def select_actions(
        self, observations: Dict[str, types.NestedArray]
    ) -> types.NestedArray:
=======
    ) -> types.NestedArray:
        """The part of select_actions we can do in tf.function"""
        actions = {}
        for agent, observation in observations.items():
            actions[agent] = self._policy(
                agent, observation.observation, observation.legal_actions
            )
        return actions

    def select_actions(
        self, observations: Dict[str, types.NestedArray]
    ) -> types.NestedArray:
>>>>>>> 16e76cf3
        """Select the actions for all agents in the system

        Args:
            observations: agent observations from the
                environment.

        Returns:
            actions and policies for all agents in the system.
        """

        actions = self._select_actions(observations)

        actions = tree.map_structure(tf2_utils.to_numpy_squeeze, actions)

        return actions

    def observe_first(
        self,
        timestep: dm_env.TimeStep,
        extras: Dict[str, types.NestedArray] = {},
    ) -> None:
        """Record first observed timestep from the environment.

        Args:
            timestep: data emitted by an environment at first step of
                interaction.
            extras: possible extra information
                to record during the first step. Defaults to {}.
        """
        if not self._adder:
            return

        # Select new networks from the sampler at the start of each episode.
        agents = sort_str_num(list(self._agent_net_keys.keys()))
        self._network_int_keys_extras, self._agent_net_keys = sample_new_agent_keys(
            agents,
            self._network_sampling_setup,
            self._net_keys_to_ids,
        )

        extras["network_int_keys"] = self._network_int_keys_extras

        self._adder.add_first(timestep, extras)

    def observe(
        self,
        actions: Union[
            Dict[str, types.NestedArray], List[Dict[str, types.NestedArray]]
        ],
        next_timestep: dm_env.TimeStep,
        next_extras: Dict[str, types.NestedArray] = {},
    ) -> None:
        """Record observed timestep from the environment

        Args:
            actions: system agents' actions.
            next_timestep: data emitted by an environment during
                interaction.
            next_extras: possible extra
                information to record during the transition. Defaults to {}.
        """
        if not self._adder:
            return

        next_extras["network_int_keys"] = self._network_int_keys_extras
        # TODO (dries): Sort out this mypy issue.
        self._adder.add(actions, next_timestep, next_extras)  # type: ignore

    def update(self, wait: bool = False) -> None:
        """Update the policy variables."""
        if self._variable_client:
            self._variable_client.get_async()


class MADQNRecurrentExecutor(executors.RecurrentExecutor, DQNExecutor):
<<<<<<< HEAD
    """A recurrent executor for MADQN.

    An executor based on a recurrent policy for each agent in the system.
=======
    """A recurrent executor for MADQN like systems.

    An executor based on a recurrent epsilon-greedy policy
    for each agent in the system.
>>>>>>> 16e76cf3
    """

    def __init__(
        self,
        observation_networks: Dict[str, snt.Module],
        action_selectors: Dict[str, snt.Module],
        value_networks: Dict[str, snt.Module],
        agent_specs: Dict[str, EnvironmentSpec],
        agent_net_keys: Dict[str, str],
        network_sampling_setup: List,
        net_keys_to_ids: Dict[str, int],
        evaluator: bool = False,
        adder: Optional[adders.ReverbParallelAdder] = None,
        counts: Optional[Dict[str, Any]] = None,
        variable_client: Optional[tf2_variable_utils.VariableClient] = None,
        store_recurrent_state: bool = True,
        interval: Optional[dict] = None,
    ):
        """Initialise the system executor.

        Args:
            action_selectors: epsilon greedy action selection
            value_networks: agents value networks.
            variable_client: client for managing
                network variable distribution
            observation_networks: observation networks for each agent in
                the system.
            agent_specs: agent observation and action
                space specifications.
            agent_net_keys: specifies what network each agent uses.
            network_sampling_setup: List of networks that are randomly
                sampled from by the executors at the start of an environment run.
            net_keys_to_ids: Specifies a mapping from network keys to their integer id.
            adder: adder which sends data
                to a replay buffer. Defaults to None.
            counts: Count values used to record excutor episode and steps.
            variable_client:
                client to copy weights from the trainer. Defaults to None.
            store_recurrent_state: boolean to store the recurrent
                network hidden state. Defaults to True.
            evaluator: whether the executor will be used for
                evaluation.
            interval: interval that evaluations are run at.
        """

        # Store these for later use.
        self._agent_specs = agent_specs
        self._network_sampling_setup = network_sampling_setup
        self._counts = counts
        self._net_keys_to_ids = net_keys_to_ids
        self._network_int_keys_extras: Dict[str, np.ndarray] = {}
        self._evaluator = evaluator
        self._interval = interval
        self._value_networks = value_networks
        self._agent_net_keys = agent_net_keys
        self._adder = adder
        self._variable_client = variable_client
        self._store_recurrent_state = store_recurrent_state
        self._observation_networks = observation_networks
        self._action_selectors = action_selectors
        self._states: Dict[str, Any] = {}

    def _policy(
        self,
        agent: str,
        observation: types.NestedTensor,
        legal_actions: types.NestedTensor,
        state: types.NestedTensor,
    ) -> Tuple:
<<<<<<< HEAD
        """Agent specific policy function.
=======
        """Agent epsilon-greedy policy.
>>>>>>> 16e76cf3

        Args:
            agent: agent id
            observation: observation tensor received from the
                environment.
<<<<<<< HEAD
            state: recurrent network state.

        Raises:
            NotImplementedError: unknown action space
=======
            legal_actions: one-hot vector of legal actions
            state: recurrent network state.
>>>>>>> 16e76cf3

        Returns:
            action, policy and new recurrent hidden state
        """

        # Add a dummy batch dimension and as a side effect convert numpy to TF.
        batched_observation = tf2_utils.add_batch_dim(observation)
        batched_legal_actions = tf2_utils.add_batch_dim(legal_actions)

        # index network either on agent type or on agent id
        agent_key = self._agent_net_keys[agent]

        # Pass through observation network
        embed = self._observation_networks[agent_key](batched_observation)

        # Compute the policy, conditioned on the observation.
        action_values, new_state = self._value_networks[agent_key](embed, state)

        # Pass action values through action selector
        action = self._action_selectors[agent](action_values, batched_legal_actions)

        return action, new_state

    @tf.function
    def _select_actions(
<<<<<<< HEAD
        self, observations: Dict[str, types.NestedArray]
    ) -> types.NestedArray:
        actions: Dict = {}
        new_states: Dict = {}
        for agent, observation in observations.items():
            actions[agent],
            new_states[agent] = self._policy(
                agent,
                observation.observation,
                observation.legal_actions,
                self._states[agent],
=======
        self,
        observations: Dict[str, types.NestedArray],
        states: Dict[str, types.NestedArray],
    ) -> types.NestedArray:
        """The part of select_action that we can do inside tf.function"""
        actions: Dict = {}
        new_states: Dict = {}
        for agent, observation in observations.items():
            actions[agent], new_states[agent] = self._policy(
                agent,
                observation.observation,
                observation.legal_actions,
                states[agent],
>>>>>>> 16e76cf3
            )
        return actions, new_states

    def select_actions(
        self, observations: Dict[str, types.NestedArray]
    ) -> types.NestedArray:
        """Select the actions for all agents in the system

        Args:
            observations: agent observations from the
                environment.

        Returns:
            actions and policies for all agents in the system.
        """

<<<<<<< HEAD
        actions, new_states = self._select_actions(observations)
=======
        actions, new_states = self._select_actions(observations, self._states)
>>>>>>> 16e76cf3

        # Convert actions to numpy arrays
        actions = tree.map_structure(tf2_utils.to_numpy_squeeze, actions)

        # Update agent core state
        for agent, state in new_states.items():
            self._update_state(agent, state)

        return actions

    def observe_first(
        self,
        timestep: dm_env.TimeStep,
        extras: Dict[str, types.NestedArray] = {},
    ) -> None:
        """Record first observed timestep from the environment

        Args:
            timestep: data emitted by an environment at first step of
                interaction.
            extras: possible extra information
                to record during the first step.
        """
        # Re-initialize the RNN state.
        for agent, _ in timestep.observation.items():
            # index network either on agent type or on agent id
            agent_key = self._agent_net_keys[agent]
            self._states[agent] = self._value_networks[agent_key].initial_state(1)

        if not self._adder:
            return

        # Sample new agent_net_keys.
        agents = sort_str_num(list(self._agent_net_keys.keys()))
        self._network_int_keys_extras, self._agent_net_keys = sample_new_agent_keys(
            agents,
            self._network_sampling_setup,
            self._net_keys_to_ids,
        )

        if self._store_recurrent_state:
            # Core states
            numpy_states = {
                agent: tf2_utils.to_numpy_squeeze(_state)
                for agent, _state in self._states.items()
            }

            extras.update(
                {"core_states": numpy_states, "zero_padding_mask": np.array(1)}
            )

        extras["network_int_keys"] = self._network_int_keys_extras
        self._adder.add_first(timestep, extras)

    def observe(
        self,
        actions: Dict[str, types.NestedArray],
        next_timestep: dm_env.TimeStep,
        next_extras: Dict[str, types.NestedArray] = {},
    ) -> None:
        """Record observed timestep from the environment.

        Args:
            actions: system agents' actions.
            next_timestep: data emitted by an environment during
                interaction.
            next_extras: possible extra
                information to record during the transition.
        """
        if not self._adder:
            return

        if self._store_recurrent_state:
            numpy_states = {
                agent: tf2_utils.to_numpy_squeeze(_state)
                for agent, _state in self._states.items()
            }

            next_extras.update(
                {"core_states": numpy_states, "zero_padding_mask": np.array(1)}
            )

        next_extras["network_int_keys"] = self._network_int_keys_extras
        self._adder.add(actions, next_timestep, next_extras)  # type: ignore

    def update(self, wait: bool = False) -> None:
        """Update the policy variables."""
        if self._variable_client:
            self._variable_client.get_async()<|MERGE_RESOLUTION|>--- conflicted
+++ resolved
@@ -12,10 +12,7 @@
 # WITHOUT WARRANTIES OR CONDITIONS OF ANY KIND, either express or implied.
 # See the License for the specific language governing permissions and
 # limitations under the License.
-<<<<<<< HEAD
-=======
-
->>>>>>> 16e76cf3
+
 """MADQN system executor implementation."""
 from typing import Any, Dict, List, Optional, Tuple, Union
 
@@ -27,11 +24,6 @@
 import tree
 from acme import types
 from acme.specs import EnvironmentSpec
-<<<<<<< HEAD
-
-# Internal imports.
-=======
->>>>>>> 16e76cf3
 from acme.tf import utils as tf2_utils
 from acme.tf import variable_utils as tf2_variable_utils
 from dm_env import specs
@@ -109,16 +101,10 @@
 
 
 class MADQNFeedForwardExecutor(executors.FeedForwardExecutor, DQNExecutor):
-<<<<<<< HEAD
-    """A feed-forward executor for discrete actions.
-
-    An executor based on a feed-forward policy for each agent in the system.
-=======
     """A feed-forward executor for MADQN like systems.
 
     An executor based on a feed-forward epsilon-greedy policy for
     each agent in the system.
->>>>>>> 16e76cf3
     """
 
     def __init__(
@@ -186,13 +172,7 @@
             agent: agent id
             observation: observation tensor received from the
                 environment.
-<<<<<<< HEAD
-
-        Raises:
-            NotImplementedError: unknown action space
-=======
             legal_actions: one-hot vector of legal actions.
->>>>>>> 16e76cf3
 
         Returns:
             types.NestedTensor: agent action
@@ -219,19 +199,6 @@
     @tf.function
     def _select_actions(
         self, observations: Dict[str, types.NestedArray]
-<<<<<<< HEAD
-    ) -> types.NestedArray:
-        actions = {}
-        for agent, observation in observations.items():
-            actions[agent] = self._policy(
-                agent, observation.observation, observation.legal_actions
-            )
-        return actions
-
-    def select_actions(
-        self, observations: Dict[str, types.NestedArray]
-    ) -> types.NestedArray:
-=======
     ) -> types.NestedArray:
         """The part of select_actions we can do in tf.function"""
         actions = {}
@@ -244,7 +211,6 @@
     def select_actions(
         self, observations: Dict[str, types.NestedArray]
     ) -> types.NestedArray:
->>>>>>> 16e76cf3
         """Select the actions for all agents in the system
 
         Args:
@@ -320,16 +286,10 @@
 
 
 class MADQNRecurrentExecutor(executors.RecurrentExecutor, DQNExecutor):
-<<<<<<< HEAD
-    """A recurrent executor for MADQN.
-
-    An executor based on a recurrent policy for each agent in the system.
-=======
     """A recurrent executor for MADQN like systems.
 
     An executor based on a recurrent epsilon-greedy policy
     for each agent in the system.
->>>>>>> 16e76cf3
     """
 
     def __init__(
@@ -399,25 +359,14 @@
         legal_actions: types.NestedTensor,
         state: types.NestedTensor,
     ) -> Tuple:
-<<<<<<< HEAD
-        """Agent specific policy function.
-=======
         """Agent epsilon-greedy policy.
->>>>>>> 16e76cf3
 
         Args:
             agent: agent id
             observation: observation tensor received from the
                 environment.
-<<<<<<< HEAD
-            state: recurrent network state.
-
-        Raises:
-            NotImplementedError: unknown action space
-=======
             legal_actions: one-hot vector of legal actions
             state: recurrent network state.
->>>>>>> 16e76cf3
 
         Returns:
             action, policy and new recurrent hidden state
@@ -443,19 +392,6 @@
 
     @tf.function
     def _select_actions(
-<<<<<<< HEAD
-        self, observations: Dict[str, types.NestedArray]
-    ) -> types.NestedArray:
-        actions: Dict = {}
-        new_states: Dict = {}
-        for agent, observation in observations.items():
-            actions[agent],
-            new_states[agent] = self._policy(
-                agent,
-                observation.observation,
-                observation.legal_actions,
-                self._states[agent],
-=======
         self,
         observations: Dict[str, types.NestedArray],
         states: Dict[str, types.NestedArray],
@@ -469,7 +405,6 @@
                 observation.observation,
                 observation.legal_actions,
                 states[agent],
->>>>>>> 16e76cf3
             )
         return actions, new_states
 
@@ -486,11 +421,7 @@
             actions and policies for all agents in the system.
         """
 
-<<<<<<< HEAD
-        actions, new_states = self._select_actions(observations)
-=======
         actions, new_states = self._select_actions(observations, self._states)
->>>>>>> 16e76cf3
 
         # Convert actions to numpy arrays
         actions = tree.map_structure(tf2_utils.to_numpy_squeeze, actions)
