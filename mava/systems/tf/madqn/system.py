--- conflicted
+++ resolved
@@ -97,12 +97,9 @@
         eval_loop_fn: Callable = ParallelEnvironmentLoop,
         train_loop_fn_kwargs: Dict = {},
         eval_loop_fn_kwargs: Dict = {},
-<<<<<<< HEAD
+        evaluator_interval: Optional[dict] = None,
         learning_rate_scheduler_fn: Optional[Callable[[int], None]] = None,
         seed: Optional[int] = None,
-=======
-        evaluator_interval: Optional[dict] = None,
->>>>>>> 52cd450c
     ):
         """Initialise the madqn system.
 
@@ -162,7 +159,6 @@
             checkpoint : whether to checkpoint models.
             checkpoint_subpath : subdirectory specifying where to store
                 checkpoints.
-<<<<<<< HEAD
             checkpoint_minute_interval : The number of minutes to wait between
                 checkpoints.
             logger_config : additional configuration settings for the
@@ -176,27 +172,15 @@
             learning_rate_scheduler_fn : function/class that takes in a trainer step t
                 and returns the current learning rate.
             seed: seed for reproducible sampling (used for epsilon greedy action selection).
-
-        Raises:
-            ValueError: [description]
-=======
-            logger_config (Dict, optional): additional configuration settings for the
-                logger factory. Defaults to {}.
-            train_loop_fn (Callable, optional): function to instantiate a train loop.
-                Defaults to ParallelEnvironmentLoop.
-            eval_loop_fn (Callable, optional): function to instantiate an evaluation
-                loop. Defaults to ParallelEnvironmentLoop.
-            train_loop_fn_kwargs (Dict, optional): possible keyword arguments to send
-                to the training loop. Defaults to {}.
-            eval_loop_fn_kwargs (Dict, optional): possible keyword arguments to send to
-                the evaluation loop. Defaults to {}.
             evaluator_interval: An optional condition that is used to
                 evaluate/test system performance after [evaluator_interval]
                 condition has been met. If None, evaluation will
                 happen at every timestep.
                 E.g. to evaluate a system after every 100 executor episodes,
                 evaluator_interval = {"executor_episodes": 100}.
->>>>>>> 52cd450c
+        Raises:
+            ValueError: [description]
+
         """
 
         if not environment_spec:
@@ -239,11 +223,8 @@
         self._eval_loop_fn = eval_loop_fn
         self._eval_loop_fn_kwargs = eval_loop_fn_kwargs
         self._checkpoint_minute_interval = checkpoint_minute_interval
-<<<<<<< HEAD
         self._seed = seed
-=======
         self._evaluator_interval = evaluator_interval
->>>>>>> 52cd450c
 
         if issubclass(executor_fn, executors.RecurrentExecutor):
             extra_specs = self._get_extra_specs()
@@ -302,11 +283,8 @@
                 optimizer=optimizer,
                 checkpoint_subpath=checkpoint_subpath,
                 checkpoint_minute_interval=checkpoint_minute_interval,
-<<<<<<< HEAD
+                evaluator_interval=evaluator_interval,
                 learning_rate_scheduler_fn=learning_rate_scheduler_fn,
-=======
-                evaluator_interval=evaluator_interval,
->>>>>>> 52cd450c
             ),
             trainer_fn=trainer_fn,
             executor_fn=executor_fn,
@@ -518,14 +496,11 @@
             adder=self._builder.make_adder(replay),
             variable_source=variable_source,
             trainer=trainer,
-<<<<<<< HEAD
+            evaluator=False,
             exploration_schedules=self._exploration_scheduler_fn[
                 f"executor_{executor_id}"
             ],
             seed=self._seed,
-=======
-            evaluator=False,
->>>>>>> 52cd450c
         )
 
         # TODO (Arnu): figure out why factory function are giving type errors
