--- conflicted
+++ resolved
@@ -52,12 +52,6 @@
 class MADQN:
     """MADQN system."""
 
-<<<<<<< HEAD
-    """TODO: Implement faster adders to speed up training times when
-    using multiple trainers with non-shared weights."""
-
-=======
->>>>>>> 16e76cf3
     def __init__(  # noqa
         self,
         environment_factory: Callable[[bool], dm_env.Environment],
@@ -108,14 +102,9 @@
         termination_condition: Optional[Dict[str, int]] = None,
         evaluator_interval: Optional[dict] = None,
         learning_rate_scheduler_fn: Optional[Dict[str, Callable[[int], None]]] = None,
-<<<<<<< HEAD
-    ):
-        """Initialise the system
-=======
         seed: Optional[int] = None,
     ):
         """Initialise the system.
->>>>>>> 16e76cf3
 
         Args:
             environment_factory: function to
@@ -198,21 +187,11 @@
                 happen at every timestep.
                 E.g. to evaluate a system after every 100 executor episodes,
                 evaluator_interval = {"executor_episodes": 100}.
-<<<<<<< HEAD
-            learning_rate_scheduler_fn: dict with two functions/classes (one for the
-                policy and one for the critic optimizer), that takes in a trainer
-                step t and returns the current learning rate,
-                e.g. {"policy": policy_lr_schedule ,"critic": critic_lr_schedule}.
-                See
-                examples/debugging/simple_spread/feedforward/decentralised/run_maddpg_lr_schedule.py
-                for an example.
-=======
             learning_rate_scheduler_fn: an optional learning rate scheduler for
                 the value function optimiser.
             seed: seed for reproducible sampling (used for epsilon
                 greedy action selection).
 
->>>>>>> 16e76cf3
         """
 
         if not environment_spec:
@@ -384,10 +363,7 @@
         self._eval_loop_fn = eval_loop_fn
         self._eval_loop_fn_kwargs = eval_loop_fn_kwargs
         self._evaluator_interval = evaluator_interval
-<<<<<<< HEAD
-=======
         self._seed = seed
->>>>>>> 16e76cf3
 
         extra_specs = {}
         if issubclass(executor_fn, executors.RecurrentExecutor):
@@ -436,7 +412,7 @@
         )
 
     def _get_extra_specs(self) -> Any:
-        """Helper to establish specs for extra information
+        """Helper to establish specs for extra information.
 
         Returns:
             Dictionary containing extra specs
@@ -458,11 +434,7 @@
         return {"core_states": core_state_specs, "zero_padding_mask": np.array(1)}
 
     def replay(self) -> Any:
-<<<<<<< HEAD
-        """Step counter
-=======
         """Step counter.
->>>>>>> 16e76cf3
 
         Args:
             checkpoint: whether to checkpoint the counter.
@@ -490,21 +462,12 @@
             "action_selectors": networks["action_selectors"],
             "agent_net_keys": self._agent_net_keys,
         }
-<<<<<<< HEAD
 
         system = self._architecture(**architecture_config)
         networks = system.create_system()
 
         return networks
 
-=======
-
-        system = self._architecture(**architecture_config)
-        networks = system.create_system()
-
-        return networks
-
->>>>>>> 16e76cf3
     def variable_server(self) -> MavaVariableSource:
         """Create the variable server."""
         # Create the system
@@ -541,10 +504,7 @@
             adder=self._builder.make_adder(replay),
             variable_source=variable_source,
             evaluator=False,
-<<<<<<< HEAD
-=======
             seed=self._seed,
->>>>>>> 16e76cf3
         )
 
         # TODO (Arnu): figure out why factory function are giving type errors
@@ -599,10 +559,7 @@
                 for agent in self._environment_spec.get_agent_ids()
             },
             variable_source=variable_source,
-<<<<<<< HEAD
-=======
             seed=self._seed,
->>>>>>> 16e76cf3
         )
 
         # Make the environment.
@@ -634,11 +591,7 @@
         replay: reverb.Client,
         variable_source: MavaVariableSource,
     ) -> mava.core.Trainer:
-<<<<<<< HEAD
-        """System trainer
-=======
         """System trainer.
->>>>>>> 16e76cf3
 
         Args:
             trainer_id: Id of the trainer being created.
