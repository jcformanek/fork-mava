# python3
# Copyright 2021 InstaDeep Ltd. All rights reserved.
#
# Licensed under the Apache License, Version 2.0 (the "License");
# you may not use this file except in compliance with the License.
# You may obtain a copy of the License at
#
#     http://www.apache.org/licenses/LICENSE-2.0
#
# Unless required by applicable law or agreed to in writing, software
# distributed under the License is distributed on an "AS IS" BASIS,
# WITHOUT WARRANTIES OR CONDITIONS OF ANY KIND, either express or implied.
# See the License for the specific language governing permissions and
# limitations under the License.

<<<<<<< HEAD

"""MADQN trainer implementation."""
=======
>>>>>>> 16e76cf3

"""MADQN trainer implementation."""
import copy
from typing import Any, Callable, Dict, List, Optional, Sequence, Tuple, Union

import numpy as np
import reverb
import sonnet as snt
import tensorflow as tf
import tree
import trfl
from acme.tf import utils as tf2_utils
from acme.utils import loggers

import mava
from mava import types as mava_types
from mava.systems.tf.variable_utils import VariableClient
from mava.utils import training_utils as train_utils
from mava.utils.sort_utils import sort_str_num

train_utils.set_growing_gpu_memory()


class MADQNTrainer(mava.Trainer):
    """MADQN trainer.

<<<<<<< HEAD
    This is the trainer component of a MADDPG system. IE it takes a dataset as input
=======
    This is the trainer component of a MADQN system. IE it takes a dataset as input
>>>>>>> 16e76cf3
    and implements update functionality to learn from this dataset.
    """

    def __init__(
        self,
        agents: List[str],
        agent_types: List[str],
        value_networks: Dict[str, snt.Module],
        target_value_networks: Dict[str, snt.Module],
        optimizer: Union[snt.Optimizer, Dict[str, snt.Optimizer]],
        discount: float,
        target_averaging: bool,
        target_update_period: int,
        target_update_rate: float,
        dataset: tf.data.Dataset,
        observation_networks: Dict[str, snt.Module],
        target_observation_networks: Dict[str, snt.Module],
        variable_client: VariableClient,
        counts: Dict[str, Any],
        agent_net_keys: Dict[str, str],
        max_gradient_norm: float = None,
        logger: loggers.Logger = None,
        learning_rate_scheduler_fn: Optional[Dict[str, Callable[[int], None]]] = None,
    ):
        """Initialise MADQN trainer.

        Args:
            agents: agent ids, e.g. "agent_0".
            agent_types: agent types, e.g. "speaker" or "listener".
            value_networks: value networks for each agents in
                the system.
            target_value_networks: target value networks.
            optimizer: optimizer(s) for updating policy networks.
            discount: discount factor for TD updates.
            target_averaging: whether to use polyak averaging for target network
                updates.
            target_update_period: number of steps before target networks are
                updated.
            target_update_rate: update rate when using averaging.
            dataset: training dataset.
            observation_networks: network for feature
                extraction from raw observation.
            target_observation_networks: target observation
                network.
            variable_client: The client used to manage the variables.
            counts: step counter object.
            agent_net_keys: specifies what network each agent uses.
            max_gradient_norm: maximum allowed norm for gradients
                before clipping is applied.
            logger: logger object for logging trainer
                statistics.
            learning_rate_scheduler_fn: dict with two functions (one for the policy and
                one for the critic optimizer), that takes in a trainer step t and
                returns the current learning rate.
        """

        self._agents = agents
        self._agent_types = agent_types
        self._agent_net_keys = agent_net_keys
        self._variable_client = variable_client
        self._learning_rate_scheduler_fn = learning_rate_scheduler_fn

        # Setup counts
        self._counts = counts

        # Store online and target networks.
        self._value_networks = value_networks
        self._target_value_networks = target_value_networks

        # Ensure obs and target networks are sonnet modules
        self._observation_networks = {
            k: tf2_utils.to_sonnet_module(v) for k, v in observation_networks.items()
        }
        self._target_observation_networks = {
            k: tf2_utils.to_sonnet_module(v)
            for k, v in target_observation_networks.items()
        }

        # General learner book-keeping and loggers.
        self._logger = logger or loggers.make_default_logger("trainer")

        # Other learner parameters.
        self._discount = discount

        # Set up gradient clipping.
        if max_gradient_norm is not None:
            self._max_gradient_norm = tf.convert_to_tensor(max_gradient_norm)
        else:  # A very large number. Infinity results in NaNs.
            self._max_gradient_norm = tf.convert_to_tensor(1e10)

        # Necessary to track when to update target networks.
        self._num_steps = tf.Variable(0, dtype=tf.int32)
        self._target_averaging = target_averaging
        self._target_update_period = target_update_period
        self._target_update_rate = target_update_rate

        # Create an iterator to go through the dataset.
        self._iterator = iter(dataset)  # pytype: disable=wrong-arg-types
<<<<<<< HEAD

        # Dictionary with unique network keys.
        self.unique_net_keys = sort_str_num(self._value_networks.keys())

=======

        # Dictionary with unique network keys.
        self.unique_net_keys = sort_str_num(self._value_networks.keys())

>>>>>>> 16e76cf3
        # Get the agents which shoud be updated and ran
        self._trainer_agent_list = self._agents

        # Create optimizers for different agent types.
        if not isinstance(optimizer, dict):
            self._optimizers: Dict[str, snt.Optimizer] = {}
            for agent in self.unique_net_keys:
                self._optimizers[agent] = copy.deepcopy(optimizer)
        else:
            self._optimizers = optimizer

        # Expose the variables.
        self._system_network_variables: Dict[str, Dict[str, snt.Module]] = {
            "observations": {},
            "values": {},
        }
        for agent_key in self.unique_net_keys:
            self._system_network_variables["observations"][
                agent_key
            ] = self._target_observation_networks[agent_key].variables
            self._system_network_variables["values"][agent_key] = self._value_networks[
                agent_key
            ].variables

        # Do not record timestamps until after the first learning step is done.
        # This is to avoid including the time it takes for actors to come online and
        # fill the replay buffer.
        self._timestamp: Optional[float] = None

    def _update_target_networks(self) -> None:
        """Update the target networks.

        Using either target averaging or
        by directy copying the weights of the online networks every few steps.
        """

        for key in self.unique_net_keys:
            # Update target network.
            online_variables = (
                *self._observation_networks[key].variables,
                *self._value_networks[key].variables,
            )
            target_variables = (
                *self._target_observation_networks[key].variables,
                *self._target_value_networks[key].variables,
            )

            if self._target_averaging:
                assert 0.0 < self._target_update_rate < 1.0
                tau = self._target_update_rate
                for src, dest in zip(online_variables, target_variables):
                    dest.assign(dest * (1.0 - tau) + src * tau)
            else:
                # Make online -> target network update ops.
                if tf.math.mod(self._num_steps, self._target_update_period) == 0:
                    for src, dest in zip(online_variables, target_variables):
                        dest.assign(src)
        self._num_steps.assign_add(1)

    def get_variables(self, names: Sequence[str]) -> Dict[str, Dict[str, np.ndarray]]:
        """Depricated"""

        pass

    def _transform_observations(
        self, obs: Dict[str, mava_types.OLT], next_obs: Dict[str, mava_types.OLT]
    ) -> Tuple[Dict[str, np.ndarray], Dict[str, np.ndarray]]:
<<<<<<< HEAD
        """Transform the observations using the observation networks of each agent."
=======
        """Transform the observations using the observation networks of each agent.

        We assume the observation network is non-recurrent.
>>>>>>> 16e76cf3

        Args:
            obs: observations at timestep t-1
            next_obs: observations at timestep t

        Returns:
            Transformed observations
        """
        o_tm1 = {}
        o_t = {}
        for agent in self._agents:
            agent_key = self._agent_net_keys[agent]
            o_tm1[agent] = self._observation_networks[agent_key](obs[agent].observation)
            o_t[agent] = self._target_observation_networks[agent_key](
                next_obs[agent].observation
            )
            # This stop_gradient prevents gradients to propagate into the target
            # observation network. In addition, since the online policy network is
            # evaluated at o_t, this also means the policy loss does not influence
            # the observation network training.
            o_t[agent] = tree.map_structure(tf.stop_gradient, o_t[agent])
        return o_tm1, o_t
<<<<<<< HEAD

    def _step(
        self,
    ) -> Dict[str, Dict[str, Any]]:
        """Trainer forward and backward passes.

        Returns:
            losses
        """

        # Draw a batch of data from replay.
        sample: reverb.ReplaySample = next(self._iterator)

        self._forward(sample)

=======

    @tf.function
    def _step(
        self,
    ) -> Dict[str, Dict[str, Any]]:
        """Trainer step.

        Returns:
            losses
        """

        # Draw a batch of data from replay.
        sample: reverb.ReplaySample = next(self._iterator)

        # Compute loss
        self._forward(sample)

        # Compute and apply gradients
>>>>>>> 16e76cf3
        self._backward()

        # Update the target networks
        self._update_target_networks()

        # Log losses per agent
        return train_utils.map_losses_per_agent_value(self.value_losses)

    # Forward pass that calculates loss.
    def _forward(self, inputs: reverb.ReplaySample) -> None:
        """Trainer forward pass.

        Args:
            inputs: input data from the data table (transitions)
        """

        # Unpack input data as follows:
        # o_tm1 = dictionary of observations one for each agent
        # a_tm1 = dictionary of actions taken from obs in o_tm1
        # e_tm1 [Optional] = extra data for timestep t-1
        # that the agents persist in replay.
        # r_t = dictionary of rewards or rewards sequences
        #   (if using N step transitions) ensuing from actions a_tm1
        # d_t = environment discount ensuing from actions a_tm1.
        #   This discount is applied to future rewards after r_t.
        # o_t = dictionary of next observations or next observation sequences
        # e_t [Optional] = extra data for timestep t that the agents persist in replay.
        trans = mava_types.Transition(*inputs.data)
        o_tm1, o_t, a_tm1, r_t, d_t, _, _ = (
            trans.observations,
            trans.next_observations,
            trans.actions,
            trans.rewards,
            trans.discounts,
            trans.extras,
            trans.next_extras,
        )

        self.value_losses = {}
        # Do forward passes through the networks and calculate the losses
        with tf.GradientTape(persistent=True) as tape:

            o_tm1_trans, o_t_trans = self._transform_observations(o_tm1, o_t)
            for agent in self._trainer_agent_list:
                agent_key = self._agent_net_keys[agent]

                # Double Q-learning
                q_tm1 = self._value_networks[agent_key](o_tm1_trans[agent])
                q_t_value = self._target_value_networks[agent_key](o_t_trans[agent])
                q_t_selector = self._value_networks[agent_key](o_t_trans[agent])

                # Legal action masking
                q_t_selector = tf.where(
                    tf.cast(o_t[agent].legal_actions, "bool"), q_t_selector, -999999999
                )

                # pcont
                discount = tf.cast(self._discount, dtype=d_t[agent].dtype)

                # Value loss.
                value_loss, _ = trfl.double_qlearning(
                    q_tm1,
                    a_tm1[agent],
                    r_t[agent],
                    discount * d_t[agent],
                    q_t_value,
                    q_t_selector,
                )

                self.value_losses[agent] = tf.reduce_mean(value_loss, axis=0)

        self.tape = tape

    # Backward pass that calculates gradients and updates network.
    def _backward(self) -> None:
        """Trainer backward pass updating network parameters"""

        # Calculate the gradients and update the networks
        value_losses = self.value_losses
        tape = self.tape
        for agent in self._trainer_agent_list:
            agent_key = self._agent_net_keys[agent]

            # Get trainable variables.
            variables = (
                self._observation_networks[agent_key].trainable_variables
                + self._value_networks[agent_key].trainable_variables
            )

            # Compute gradients.
            # Note: Warning "WARNING:tensorflow:Calling GradientTape.gradient
            #  on a persistent tape inside its context is significantly less efficient
            #  than calling it outside the context." caused by losses.dpg, which calls
            #  tape.gradient.
            gradients = tape.gradient(value_losses[agent], variables)

            # Maybe clip gradients.
            gradients = tf.clip_by_global_norm(gradients, self._max_gradient_norm)[0]

            # Apply gradients.
            self._optimizers[agent_key].apply(gradients, variables)

        train_utils.safe_del(self, "tape")

    def step(self) -> None:
        """Trainer step to update the parameters of the agents in the system"""

        raise NotImplementedError("A trainer statistics wrapper should overwrite this.")

    def after_trainer_step(self) -> None:
        """Optionally decay lr after every training step."""
        if self._learning_rate_scheduler_fn:
            self._decay_lr(self._num_steps)
            info: Dict[str, Dict[str, float]] = {}
            for agent in self._agents:
                info[agent] = {}
                info[agent]["learning_rate"] = self._optimizers[
                    self._agent_net_keys[agent]
                ].learning_rate
            if self._logger:
                self._logger.write(info)

    def _decay_lr(self, trainer_step: int) -> None:
        """Decay lr.

        Args:
            trainer_step : trainer step time t.
        """
        train_utils.decay_lr(
            self._learning_rate_scheduler_fn,  # type: ignore
            self._optimizers,
            trainer_step,
        )


class MADQNRecurrentTrainer(mava.Trainer):
    """Recurrent MADQN trainer.

    This is the trainer component of a recurrent MADQN system. IE it takes a dataset
    as input and implements update functionality to learn from this dataset.
    """

    def __init__(
        self,
        agents: List[str],
        agent_types: List[str],
        value_networks: Dict[str, snt.Module],
        target_value_networks: Dict[str, snt.Module],
        optimizer: Union[snt.Optimizer, Dict[str, snt.Optimizer]],
        discount: float,
        target_averaging: bool,
        target_update_period: int,
        target_update_rate: float,
        dataset: tf.data.Dataset,
        observation_networks: Dict[str, snt.Module],
        target_observation_networks: Dict[str, snt.Module],
        variable_client: VariableClient,
        counts: Dict[str, Any],
        agent_net_keys: Dict[str, str],
        max_gradient_norm: float = None,
        logger: loggers.Logger = None,
        learning_rate_scheduler_fn: Optional[Dict[str, Callable[[int], None]]] = None,
    ):
        """Initialise Recurrent MADQN trainer

        Args:
            agents: agent ids, e.g. "agent_0".
            agent_types: agent types, e.g. "speaker" or "listener".
            value_networks: value networks for each agent in
                the system.
            target_value_networks: target value networks.
            optimizer: optimizer(s) for updating value networks.
            discount: discount factor for TD updates.
            target_averaging: whether to use polyak averaging for target network
                updates.
            target_update_period: number of steps before target networks are
                updated.
            target_update_rate: update rate when using averaging.
            dataset: training dataset.
            observation_networks: network for feature
                extraction from raw observation.
            target_observation_networks: target observation
                network.
            variable_client: The client used to manage the variables.
            counts: step counter object.
            agent_net_keys: specifies what network each agent uses.
            max_gradient_norm: maximum allowed norm for gradients
                before clipping is applied.
            logger: logger object for logging trainer
                statistics.
            learning_rate_scheduler_fn: dict with two functions (one for the policy and
                one for the critic optimizer), that takes in a trainer step t and
                returns the current learning rate.
        """
        self._agents = agents
        self._agent_type = agent_types
        self._agent_net_keys = agent_net_keys
        self._variable_client = variable_client
        self._learning_rate_scheduler_fn = learning_rate_scheduler_fn

        # Setup counts
        self._counts = counts

        # Store online and target networks.
        self._value_networks = value_networks
        self._target_value_networks = target_value_networks

        # Ensure obs and target networks are sonnet modules
        self._observation_networks = {
            k: tf2_utils.to_sonnet_module(v) for k, v in observation_networks.items()
        }
        self._target_observation_networks = {
            k: tf2_utils.to_sonnet_module(v)
            for k, v in target_observation_networks.items()
        }

        # General learner book-keeping and loggers.
        self._logger = logger or loggers.make_default_logger("trainer")

        # Other learner parameters.
        self._discount = discount

        # Set up gradient clipping.
        if max_gradient_norm is not None:
            self._max_gradient_norm = tf.convert_to_tensor(max_gradient_norm)
        else:  # A very large number. Infinity results in NaNs.
            self._max_gradient_norm = tf.convert_to_tensor(1e10)

        # Necessary to track when to update target networks.
        self._num_steps = tf.Variable(0, dtype=tf.int32)
        self._target_averaging = target_averaging
        self._target_update_period = target_update_period
        self._target_update_rate = target_update_rate

        # Create an iterator to go through the dataset.
        self._iterator = iter(dataset)  # pytype: disable=wrong-arg-types

        # Dictionary with unique network keys.
        self.unique_net_keys = sort_str_num(self._value_networks.keys())

        # Get the agents which shoud be updated and ran
        self._trainer_agent_list = self._agents
<<<<<<< HEAD

        # Create optimizers for different agent types.
        if not isinstance(optimizer, dict):
            self._optimizers: Dict[str, snt.Optimizer] = {}
            for agent in self.unique_net_keys:
                self._optimizers[agent] = copy.deepcopy(optimizer)
        else:
            self._optimizers = optimizer

        # Expose the variables.
        self._system_network_variables: Dict[str, Dict[str, snt.Module]] = {
            "observations": {},
            "values": {},
        }
        for agent_key in self.unique_net_keys:
            self._system_network_variables["observations"][
                agent_key
            ] = self._target_observation_networks[agent_key].variables
            self._system_network_variables["values"][
                agent_key
            ] = self._target_value_networks[agent_key].variables

        # Do not record timestamps until after the first learning step is done.
        # This is to avoid including the time it takes for actors to come online and
        # fill the replay buffer.
        self._timestamp: Optional[float] = None

    def step(self) -> None:
        """Trainer step to update the parameters of the agents in the system"""

        raise NotImplementedError("A trainer statistics wrapper should overwrite this.")

    def _transform_observations(
        self, observations: Dict[str, mava_types.OLT]
    ) -> Tuple[Dict[str, np.ndarray], Dict[str, np.ndarray]]:
        """Apply the observation networks to the raw observations from the dataset
=======

        # Create optimizers for different agent types.
        if not isinstance(optimizer, dict):
            self._optimizers: Dict[str, snt.Optimizer] = {}
            for agent in self.unique_net_keys:
                self._optimizers[agent] = copy.deepcopy(optimizer)
        else:
            self._optimizers = optimizer

        # Expose the variables.
        self._system_network_variables: Dict[str, Dict[str, snt.Module]] = {
            "observations": {},
            "values": {},
        }
        for agent_key in self.unique_net_keys:
            self._system_network_variables["observations"][
                agent_key
            ] = self._target_observation_networks[agent_key].variables
            self._system_network_variables["values"][
                agent_key
            ] = self._target_value_networks[agent_key].variables

        # Do not record timestamps until after the first learning step is done.
        # This is to avoid including the time it takes for actors to come online and
        # fill the replay buffer.
        self._timestamp: Optional[float] = None

    def step(self) -> None:
        """Trainer step to update the parameters of the agents in the system"""

        raise NotImplementedError("A trainer statistics wrapper should overwrite this.")

    def _transform_observations(
        self, observations: Dict[str, mava_types.OLT]
    ) -> Tuple[Dict[str, np.ndarray], Dict[str, np.ndarray]]:
        """Apply the observation networks to the raw observations from the dataset

        We assume that the observation network is non-recurrent.
>>>>>>> 16e76cf3

        Args:
            observations: raw agent observations

        Returns:
            obs_trans: transformed agent observation
            obs_target_trans: transformed target network observations
        """

<<<<<<< HEAD
        # Note (dries): We are assuming that only the policy network
=======
        # NOTE We are assuming that only the value network
>>>>>>> 16e76cf3
        # is recurrent and not the observation network.
        obs_trans = {}
        obs_target_trans = {}
        for agent in self._agents:
            agent_key = self._agent_net_keys[agent]
<<<<<<< HEAD

            reshaped_obs, dims = train_utils.combine_dim(
                observations[agent].observation
            )

            obs_trans[agent] = train_utils.extract_dim(
                self._observation_networks[agent_key](reshaped_obs), dims
            )

            obs_target_trans[agent] = train_utils.extract_dim(
                self._target_observation_networks[agent_key](reshaped_obs),
                dims,
            )

            # This stop_gradient prevents gradients to propagate into the target
            # observation network. In addition, since the online policy network is
            # evaluated at o_t, this also means the policy loss does not influence
            # the observation network training.
=======

            reshaped_obs, dims = train_utils.combine_dim(
                observations[agent].observation
            )

            obs_trans[agent] = train_utils.extract_dim(
                self._observation_networks[agent_key](reshaped_obs), dims
            )

            obs_target_trans[agent] = train_utils.extract_dim(
                self._target_observation_networks[agent_key](reshaped_obs),
                dims,
            )

            # This stop_gradient prevents gradients to propagate into
            # the target observation network.
>>>>>>> 16e76cf3
            obs_target_trans[agent] = tree.map_structure(
                tf.stop_gradient, obs_target_trans[agent]
            )
        return obs_trans, obs_target_trans

    def _update_target_networks(self) -> None:
        """Update the target networks.

        Using either target averaging or
        by directy copying the weights of the online networks every few steps.
        """
        for key in self.unique_net_keys:
            # Update target network.
            online_variables = (
                *self._observation_networks[key].variables,
                *self._value_networks[key].variables,
            )
            target_variables = (
                *self._target_observation_networks[key].variables,
                *self._target_value_networks[key].variables,
            )

            if self._target_averaging:
                assert 0.0 < self._target_update_rate < 1.0
                tau = self._target_update_rate
                for src, dest in zip(online_variables, target_variables):
                    dest.assign(dest * (1.0 - tau) + src * tau)
            else:
                # Make online -> target network update ops.
                if tf.math.mod(self._num_steps, self._target_update_period) == 0:
                    for src, dest in zip(online_variables, target_variables):
                        dest.assign(src)
        self._num_steps.assign_add(1)

    def get_variables(self, names: Sequence[str]) -> Dict[str, Dict[str, np.ndarray]]:
        """Depricated"""
        pass

<<<<<<< HEAD
    # NOTE (Claude) The recurrent trainer does not start with tf.function
    # It does start on SMAC 3m and debug env but not on any other SMAC maps.
    # TODO (Claude) get tf.function to work.
=======
>>>>>>> 16e76cf3
    @tf.function
    def _step(
        self,
    ) -> Dict[str, Dict[str, Any]]:
<<<<<<< HEAD
        """Trainer forward and backward passes.
=======
        """Trainer step.
>>>>>>> 16e76cf3

        Returns:
            losses
        """

        # Draw a batch of data from replay.
        sample: reverb.ReplaySample = next(self._iterator)

<<<<<<< HEAD
        self._forward(sample)

        self._backward()

        # Update the target networks
        self._update_target_networks()

        # Log losses per agent
        return train_utils.map_losses_per_agent_value(self.value_losses)

    # Forward pass that calculates loss.
=======
        # Compute loss
        self._forward(sample)

        # Compute and apply gradients
        self._backward()

        # Update the target networks
        self._update_target_networks()

        # Log losses per agent
        return train_utils.map_losses_per_agent_value(self.value_losses)

>>>>>>> 16e76cf3
    def _forward(self, inputs: reverb.ReplaySample) -> None:
        """Trainer forward pass.

        Args:
            inputs: input data from the data table (transitions)
        """
        # Convert to time major
        data = tree.map_structure(
            lambda v: tf.expand_dims(v, axis=0) if len(v.shape) <= 1 else v, inputs.data
        )
        data = tf2_utils.batch_to_sequence(data)

        # Note (dries): The unused variable is start_of_episodes.
        observations, actions, rewards, discounts, _, extras = (
            data.observations,
            data.actions,
            data.rewards,
            data.discounts,
            data.start_of_episode,
            data.extras,
        )

        # Get initial state for the LSTM from replay and
        # extract the first state in the sequence.
        core_state = tree.map_structure(lambda s: s[0, :, :], extras["core_states"])
        target_core_state = tree.map_structure(
            lambda s: s[0, :, :], extras["core_states"]
        )

        # TODO (dries): Take out all the data_points that does not need
        #  to be processed here at the start. Therefore it does not have
        #  to be done later on and saves processing time.

        self.value_losses: Dict[str, tf.Tensor] = {}

        # Do forward passes through the networks and calculate the losses
        with tf.GradientTape(persistent=True) as tape:
            # Note (dries): We are assuming that only the policy network
            # is recurrent and not the observation network.
            obs_trans, target_obs_trans = self._transform_observations(observations)
<<<<<<< HEAD

            for agent in self._trainer_agent_list:
                agent_key = self._agent_net_keys[agent]

                # Double Q-learning
                q, _ = snt.static_unroll(
                    self._value_networks[agent_key],
                    obs_trans[agent],
                    core_state[agent][0],
                )
                q_tm1 = q[:-1]  # Chop off last timestep
                q_t_selector = q[1:]  # Chop off first timestep
                q_t_value, _ = snt.static_unroll(
                    self._target_value_networks[agent_key],
                    target_obs_trans[agent],
                    target_core_state[agent][0],
                )
                q_t_value = q_t_value[1:]  # Chop off first timestep

                # Legal action masking
                q_t_selector = tf.where(
                    tf.cast(observations[agent].legal_actions[1:], "bool"),
                    q_t_selector,
                    -999999999,
                )

                # Flatten out time and batch dim
                q_tm1, _ = train_utils.combine_dim(q_tm1)
                q_t_selector, _ = train_utils.combine_dim(q_t_selector)
                q_t_value, _ = train_utils.combine_dim(q_t_value)
                a_tm1, _ = train_utils.combine_dim(
                    actions[agent][:-1]  # Chop off last timestep
                )
                r_t, _ = train_utils.combine_dim(
                    rewards[agent][:-1]  # Chop off last timestep
                )
                d_t, _ = train_utils.combine_dim(
                    discounts[agent][:-1]  # Chop off last timestep
                )

                # Cast the additional discount to match
                # the environment discount dtype.
                discount = tf.cast(self._discount, dtype=discounts[agent].dtype)

=======

            for agent in self._trainer_agent_list:
                agent_key = self._agent_net_keys[agent]

                # Double Q-learning
                q, _ = snt.static_unroll(
                    self._value_networks[agent_key],
                    obs_trans[agent],
                    core_state[agent][0],
                )
                q_tm1 = q[:-1]  # Chop off last timestep
                q_t_selector = q[1:]  # Chop off first timestep
                q_t_value, _ = snt.static_unroll(
                    self._target_value_networks[agent_key],
                    target_obs_trans[agent],
                    target_core_state[agent][0],
                )
                q_t_value = q_t_value[1:]  # Chop off first timestep

                # Legal action masking
                q_t_selector = tf.where(
                    tf.cast(observations[agent].legal_actions[1:], "bool"),
                    q_t_selector,
                    -999999999,
                )

                # Flatten out time and batch dim
                q_tm1, _ = train_utils.combine_dim(q_tm1)
                q_t_selector, _ = train_utils.combine_dim(q_t_selector)
                q_t_value, _ = train_utils.combine_dim(q_t_value)
                a_tm1, _ = train_utils.combine_dim(
                    actions[agent][:-1]  # Chop off last timestep
                )
                r_t, _ = train_utils.combine_dim(
                    rewards[agent][:-1]  # Chop off last timestep
                )
                d_t, _ = train_utils.combine_dim(
                    discounts[agent][:-1]  # Chop off last timestep
                )

                # Cast the additional discount to match
                # the environment discount dtype.
                discount = tf.cast(self._discount, dtype=discounts[agent].dtype)

>>>>>>> 16e76cf3
                # Value loss
                value_loss, _ = trfl.double_qlearning(
                    q_tm1, a_tm1, r_t, discount * d_t, q_t_value, q_t_selector
                )

                # Zero-padding mask
                zero_padding_mask, _ = train_utils.combine_dim(
                    tf.cast(extras["zero_padding_mask"], dtype=value_loss.dtype)[:-1]
<<<<<<< HEAD
=======
                )
                masked_loss = value_loss * zero_padding_mask
                self.value_losses[agent] = tf.reduce_sum(masked_loss) / tf.reduce_sum(
                    zero_padding_mask
>>>>>>> 16e76cf3
                )
                masked_loss = value_loss * zero_padding_mask
                self.value_losses[agent] = tf.reduce_sum(masked_loss) / tf.reduce_sum(
                    zero_padding_mask
                )

        self.tape = tape

    # Backward pass that calculates gradients and updates network.
    def _backward(self) -> None:
        """Trainer backward pass updating network parameters"""

        # Calculate the gradients and update the networks
        value_losses = self.value_losses
        tape = self.tape
        for agent in self._trainer_agent_list:
            agent_key = self._agent_net_keys[agent]

            # Get trainable variables.
            variables = (
                self._observation_networks[agent_key].trainable_variables
                + self._value_networks[agent_key].trainable_variables
            )

            # Compute gradients.
            # Note: Warning "WARNING:tensorflow:Calling GradientTape.gradient
            #  on a persistent tape inside its context is significantly less efficient
            #  than calling it outside the context." caused by losses.dpg, which calls
            #  tape.gradient.
            gradients = tape.gradient(value_losses[agent], variables)

            # Maybe clip gradients.
            gradients = tf.clip_by_global_norm(gradients, self._max_gradient_norm)[0]

            # Apply gradients.
            self._optimizers[agent_key].apply(gradients, variables)

        train_utils.safe_del(self, "tape")

<<<<<<< HEAD
=======
        self.tape = tape

    def _backward(self) -> None:
        """Trainer backward pass updating network parameters"""

        # Calculate the gradients and update the networks
        value_losses = self.value_losses
        tape = self.tape
        for agent in self._trainer_agent_list:
            agent_key = self._agent_net_keys[agent]

            # Get trainable variables.
            variables = (
                self._observation_networks[agent_key].trainable_variables
                + self._value_networks[agent_key].trainable_variables
            )

            # Compute gradients.
            gradients = tape.gradient(value_losses[agent], variables)

            # Maybe clip gradients.
            gradients = tf.clip_by_global_norm(gradients, self._max_gradient_norm)[0]

            # Apply gradients.
            self._optimizers[agent_key].apply(gradients, variables)

        train_utils.safe_del(self, "tape")

>>>>>>> 16e76cf3
    def after_trainer_step(self) -> None:
        """Optionally decay lr after every training step."""
        if self._learning_rate_scheduler_fn:
            self._decay_lr(self._num_steps)
            info: Dict[str, Dict[str, float]] = {}
            for agent in self._agents:
                info[agent] = {}
                info[agent]["learning_rate"] = self._optimizers[
                    self._agent_net_keys[agent]
                ].learning_rate
            if self._logger:
                self._logger.write(info)

    def _decay_lr(self, trainer_step: int) -> None:
        """Decay lr.

        Args:
            trainer_step : trainer step time t.
        """
        train_utils.decay_lr(
            self._learning_rate_scheduler_fn,  # type: ignore
            self._optimizers,
            trainer_step,
        )<|MERGE_RESOLUTION|>--- conflicted
+++ resolved
@@ -13,11 +13,6 @@
 # See the License for the specific language governing permissions and
 # limitations under the License.
 
-<<<<<<< HEAD
-
-"""MADQN trainer implementation."""
-=======
->>>>>>> 16e76cf3
 
 """MADQN trainer implementation."""
 import copy
@@ -44,11 +39,7 @@
 class MADQNTrainer(mava.Trainer):
     """MADQN trainer.
 
-<<<<<<< HEAD
-    This is the trainer component of a MADDPG system. IE it takes a dataset as input
-=======
     This is the trainer component of a MADQN system. IE it takes a dataset as input
->>>>>>> 16e76cf3
     and implements update functionality to learn from this dataset.
     """
 
@@ -147,17 +138,10 @@
 
         # Create an iterator to go through the dataset.
         self._iterator = iter(dataset)  # pytype: disable=wrong-arg-types
-<<<<<<< HEAD
 
         # Dictionary with unique network keys.
         self.unique_net_keys = sort_str_num(self._value_networks.keys())
 
-=======
-
-        # Dictionary with unique network keys.
-        self.unique_net_keys = sort_str_num(self._value_networks.keys())
-
->>>>>>> 16e76cf3
         # Get the agents which shoud be updated and ran
         self._trainer_agent_list = self._agents
 
@@ -225,13 +209,9 @@
     def _transform_observations(
         self, obs: Dict[str, mava_types.OLT], next_obs: Dict[str, mava_types.OLT]
     ) -> Tuple[Dict[str, np.ndarray], Dict[str, np.ndarray]]:
-<<<<<<< HEAD
-        """Transform the observations using the observation networks of each agent."
-=======
         """Transform the observations using the observation networks of each agent.
 
         We assume the observation network is non-recurrent.
->>>>>>> 16e76cf3
 
         Args:
             obs: observations at timestep t-1
@@ -254,23 +234,6 @@
             # the observation network training.
             o_t[agent] = tree.map_structure(tf.stop_gradient, o_t[agent])
         return o_tm1, o_t
-<<<<<<< HEAD
-
-    def _step(
-        self,
-    ) -> Dict[str, Dict[str, Any]]:
-        """Trainer forward and backward passes.
-
-        Returns:
-            losses
-        """
-
-        # Draw a batch of data from replay.
-        sample: reverb.ReplaySample = next(self._iterator)
-
-        self._forward(sample)
-
-=======
 
     @tf.function
     def _step(
@@ -289,7 +252,6 @@
         self._forward(sample)
 
         # Compute and apply gradients
->>>>>>> 16e76cf3
         self._backward()
 
         # Update the target networks
@@ -298,7 +260,6 @@
         # Log losses per agent
         return train_utils.map_losses_per_agent_value(self.value_losses)
 
-    # Forward pass that calculates loss.
     def _forward(self, inputs: reverb.ReplaySample) -> None:
         """Trainer forward pass.
 
@@ -363,7 +324,6 @@
 
         self.tape = tape
 
-    # Backward pass that calculates gradients and updates network.
     def _backward(self) -> None:
         """Trainer backward pass updating network parameters"""
 
@@ -532,7 +492,6 @@
 
         # Get the agents which shoud be updated and ran
         self._trainer_agent_list = self._agents
-<<<<<<< HEAD
 
         # Create optimizers for different agent types.
         if not isinstance(optimizer, dict):
@@ -569,46 +528,8 @@
         self, observations: Dict[str, mava_types.OLT]
     ) -> Tuple[Dict[str, np.ndarray], Dict[str, np.ndarray]]:
         """Apply the observation networks to the raw observations from the dataset
-=======
-
-        # Create optimizers for different agent types.
-        if not isinstance(optimizer, dict):
-            self._optimizers: Dict[str, snt.Optimizer] = {}
-            for agent in self.unique_net_keys:
-                self._optimizers[agent] = copy.deepcopy(optimizer)
-        else:
-            self._optimizers = optimizer
-
-        # Expose the variables.
-        self._system_network_variables: Dict[str, Dict[str, snt.Module]] = {
-            "observations": {},
-            "values": {},
-        }
-        for agent_key in self.unique_net_keys:
-            self._system_network_variables["observations"][
-                agent_key
-            ] = self._target_observation_networks[agent_key].variables
-            self._system_network_variables["values"][
-                agent_key
-            ] = self._target_value_networks[agent_key].variables
-
-        # Do not record timestamps until after the first learning step is done.
-        # This is to avoid including the time it takes for actors to come online and
-        # fill the replay buffer.
-        self._timestamp: Optional[float] = None
-
-    def step(self) -> None:
-        """Trainer step to update the parameters of the agents in the system"""
-
-        raise NotImplementedError("A trainer statistics wrapper should overwrite this.")
-
-    def _transform_observations(
-        self, observations: Dict[str, mava_types.OLT]
-    ) -> Tuple[Dict[str, np.ndarray], Dict[str, np.ndarray]]:
-        """Apply the observation networks to the raw observations from the dataset
 
         We assume that the observation network is non-recurrent.
->>>>>>> 16e76cf3
 
         Args:
             observations: raw agent observations
@@ -618,17 +539,12 @@
             obs_target_trans: transformed target network observations
         """
 
-<<<<<<< HEAD
-        # Note (dries): We are assuming that only the policy network
-=======
         # NOTE We are assuming that only the value network
->>>>>>> 16e76cf3
         # is recurrent and not the observation network.
         obs_trans = {}
         obs_target_trans = {}
         for agent in self._agents:
             agent_key = self._agent_net_keys[agent]
-<<<<<<< HEAD
 
             reshaped_obs, dims = train_utils.combine_dim(
                 observations[agent].observation
@@ -643,28 +559,8 @@
                 dims,
             )
 
-            # This stop_gradient prevents gradients to propagate into the target
-            # observation network. In addition, since the online policy network is
-            # evaluated at o_t, this also means the policy loss does not influence
-            # the observation network training.
-=======
-
-            reshaped_obs, dims = train_utils.combine_dim(
-                observations[agent].observation
-            )
-
-            obs_trans[agent] = train_utils.extract_dim(
-                self._observation_networks[agent_key](reshaped_obs), dims
-            )
-
-            obs_target_trans[agent] = train_utils.extract_dim(
-                self._target_observation_networks[agent_key](reshaped_obs),
-                dims,
-            )
-
             # This stop_gradient prevents gradients to propagate into
             # the target observation network.
->>>>>>> 16e76cf3
             obs_target_trans[agent] = tree.map_structure(
                 tf.stop_gradient, obs_target_trans[agent]
             )
@@ -703,21 +599,11 @@
         """Depricated"""
         pass
 
-<<<<<<< HEAD
-    # NOTE (Claude) The recurrent trainer does not start with tf.function
-    # It does start on SMAC 3m and debug env but not on any other SMAC maps.
-    # TODO (Claude) get tf.function to work.
-=======
->>>>>>> 16e76cf3
     @tf.function
     def _step(
         self,
     ) -> Dict[str, Dict[str, Any]]:
-<<<<<<< HEAD
-        """Trainer forward and backward passes.
-=======
         """Trainer step.
->>>>>>> 16e76cf3
 
         Returns:
             losses
@@ -726,9 +612,10 @@
         # Draw a batch of data from replay.
         sample: reverb.ReplaySample = next(self._iterator)
 
-<<<<<<< HEAD
+        # Compute loss
         self._forward(sample)
 
+        # Compute and apply gradients
         self._backward()
 
         # Update the target networks
@@ -737,21 +624,6 @@
         # Log losses per agent
         return train_utils.map_losses_per_agent_value(self.value_losses)
 
-    # Forward pass that calculates loss.
-=======
-        # Compute loss
-        self._forward(sample)
-
-        # Compute and apply gradients
-        self._backward()
-
-        # Update the target networks
-        self._update_target_networks()
-
-        # Log losses per agent
-        return train_utils.map_losses_per_agent_value(self.value_losses)
-
->>>>>>> 16e76cf3
     def _forward(self, inputs: reverb.ReplaySample) -> None:
         """Trainer forward pass.
 
@@ -792,7 +664,6 @@
             # Note (dries): We are assuming that only the policy network
             # is recurrent and not the observation network.
             obs_trans, target_obs_trans = self._transform_observations(observations)
-<<<<<<< HEAD
 
             for agent in self._trainer_agent_list:
                 agent_key = self._agent_net_keys[agent]
@@ -837,52 +708,6 @@
                 # the environment discount dtype.
                 discount = tf.cast(self._discount, dtype=discounts[agent].dtype)
 
-=======
-
-            for agent in self._trainer_agent_list:
-                agent_key = self._agent_net_keys[agent]
-
-                # Double Q-learning
-                q, _ = snt.static_unroll(
-                    self._value_networks[agent_key],
-                    obs_trans[agent],
-                    core_state[agent][0],
-                )
-                q_tm1 = q[:-1]  # Chop off last timestep
-                q_t_selector = q[1:]  # Chop off first timestep
-                q_t_value, _ = snt.static_unroll(
-                    self._target_value_networks[agent_key],
-                    target_obs_trans[agent],
-                    target_core_state[agent][0],
-                )
-                q_t_value = q_t_value[1:]  # Chop off first timestep
-
-                # Legal action masking
-                q_t_selector = tf.where(
-                    tf.cast(observations[agent].legal_actions[1:], "bool"),
-                    q_t_selector,
-                    -999999999,
-                )
-
-                # Flatten out time and batch dim
-                q_tm1, _ = train_utils.combine_dim(q_tm1)
-                q_t_selector, _ = train_utils.combine_dim(q_t_selector)
-                q_t_value, _ = train_utils.combine_dim(q_t_value)
-                a_tm1, _ = train_utils.combine_dim(
-                    actions[agent][:-1]  # Chop off last timestep
-                )
-                r_t, _ = train_utils.combine_dim(
-                    rewards[agent][:-1]  # Chop off last timestep
-                )
-                d_t, _ = train_utils.combine_dim(
-                    discounts[agent][:-1]  # Chop off last timestep
-                )
-
-                # Cast the additional discount to match
-                # the environment discount dtype.
-                discount = tf.cast(self._discount, dtype=discounts[agent].dtype)
-
->>>>>>> 16e76cf3
                 # Value loss
                 value_loss, _ = trfl.double_qlearning(
                     q_tm1, a_tm1, r_t, discount * d_t, q_t_value, q_t_selector
@@ -891,22 +716,14 @@
                 # Zero-padding mask
                 zero_padding_mask, _ = train_utils.combine_dim(
                     tf.cast(extras["zero_padding_mask"], dtype=value_loss.dtype)[:-1]
-<<<<<<< HEAD
-=======
                 )
                 masked_loss = value_loss * zero_padding_mask
                 self.value_losses[agent] = tf.reduce_sum(masked_loss) / tf.reduce_sum(
                     zero_padding_mask
->>>>>>> 16e76cf3
-                )
-                masked_loss = value_loss * zero_padding_mask
-                self.value_losses[agent] = tf.reduce_sum(masked_loss) / tf.reduce_sum(
-                    zero_padding_mask
                 )
 
         self.tape = tape
 
-    # Backward pass that calculates gradients and updates network.
     def _backward(self) -> None:
         """Trainer backward pass updating network parameters"""
 
@@ -923,10 +740,6 @@
             )
 
             # Compute gradients.
-            # Note: Warning "WARNING:tensorflow:Calling GradientTape.gradient
-            #  on a persistent tape inside its context is significantly less efficient
-            #  than calling it outside the context." caused by losses.dpg, which calls
-            #  tape.gradient.
             gradients = tape.gradient(value_losses[agent], variables)
 
             # Maybe clip gradients.
@@ -937,37 +750,6 @@
 
         train_utils.safe_del(self, "tape")
 
-<<<<<<< HEAD
-=======
-        self.tape = tape
-
-    def _backward(self) -> None:
-        """Trainer backward pass updating network parameters"""
-
-        # Calculate the gradients and update the networks
-        value_losses = self.value_losses
-        tape = self.tape
-        for agent in self._trainer_agent_list:
-            agent_key = self._agent_net_keys[agent]
-
-            # Get trainable variables.
-            variables = (
-                self._observation_networks[agent_key].trainable_variables
-                + self._value_networks[agent_key].trainable_variables
-            )
-
-            # Compute gradients.
-            gradients = tape.gradient(value_losses[agent], variables)
-
-            # Maybe clip gradients.
-            gradients = tf.clip_by_global_norm(gradients, self._max_gradient_norm)[0]
-
-            # Apply gradients.
-            self._optimizers[agent_key].apply(gradients, variables)
-
-        train_utils.safe_del(self, "tape")
-
->>>>>>> 16e76cf3
     def after_trainer_step(self) -> None:
         """Optionally decay lr after every training step."""
         if self._learning_rate_scheduler_fn:
