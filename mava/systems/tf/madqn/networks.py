# python3
# Copyright 2021 InstaDeep Ltd. All rights reserved.
#
# Licensed under the Apache License, Version 2.0 (the "License");
# you may not use this file except in compliance with the License.
# You may obtain a copy of the License at
#
#     http://www.apache.org/licenses/LICENSE-2.0
#
# Unless required by applicable law or agreed to in writing, software
# distributed under the License is distributed on an "AS IS" BASIS,
# WITHOUT WARRANTIES OR CONDITIONS OF ANY KIND, either express or implied.
# See the License for the specific language governing permissions and
# limitations under the License.
<<<<<<< HEAD
=======

"""Default networks for MADQN systems."""
>>>>>>> 16e76cf3
from typing import Dict, Mapping, Optional, Sequence, Union

import sonnet as snt
import tensorflow as tf
from acme import types
from acme.tf import utils as tf2_utils
from acme.tf.networks import AtariTorso
from dm_env import specs

from mava import specs as mava_specs
from mava.components.tf import networks
from mava.components.tf.networks.epsilon_greedy import EpsilonGreedy
from mava.utils.enums import ArchitectureType

Array = specs.Array
BoundedArray = specs.BoundedArray
DiscreteArray = specs.DiscreteArray


def make_default_networks(
    environment_spec: mava_specs.MAEnvironmentSpec,
    agent_net_keys: Dict[str, str],
    value_networks_layer_sizes: Union[Dict[str, Sequence], Sequence] = None,
    architecture_type: ArchitectureType = ArchitectureType.feedforward,
    atari_torso_observation_network: bool = False,
    seed: Optional[int] = None,
) -> Mapping[str, types.TensorTransformation]:
    """Default networks for madqn.

    Args:
        environment_spec: description of the action and
            observation spaces etc. for each agent in the system.
        agent_net_keys: specifies what network each agent uses.
        net_spec_keys: specifies the specs of each network.
        value_networks_layer_sizes: size of value networks.
        archecture_type: archecture used
            for agent networks. Can be feedforward or recurrent.
            Defaults to ArchitectureType.feedforward.
        seed: random seed for network initialization.

    Returns:
        returned agent networks.
    """
    # Set Policy function and layer size
    # Default size per arch type.
    if architecture_type == ArchitectureType.feedforward:
        if not value_networks_layer_sizes:
            value_networks_layer_sizes = (
                256,
                256,
                256,
            )
        value_network_func = snt.Sequential
    elif architecture_type == ArchitectureType.recurrent:
        if not value_networks_layer_sizes:
            value_networks_layer_sizes = (64, 64)
        value_network_func = snt.DeepRNN

    assert value_networks_layer_sizes is not None
    assert value_network_func is not None

    specs = environment_spec.get_agent_specs()

    # Create agent_type specs
    specs = {agent_net_keys[key]: specs[key] for key in specs.keys()}

    if isinstance(value_networks_layer_sizes, Sequence):
        value_networks_layer_sizes = {
            key: value_networks_layer_sizes for key in specs.keys()
        }
    if isinstance(value_networks_layer_sizes, Sequence):
        value_networks_layer_sizes = {
            key: value_networks_layer_sizes for key in specs.keys()
        }

    observation_networks = {}
    value_networks = {}
    action_selectors = {}
    for key, spec in specs.items():
        num_actions = spec.actions.num_values

        # An optional network to process observations
        if not atari_torso_observation_network:
            observation_network = tf2_utils.to_sonnet_module(tf.identity)
        else:
            observation_network = AtariTorso()

        # Create the policy network.
        if architecture_type == ArchitectureType.feedforward:
            value_network = [
                networks.LayerNormMLP(
                    value_networks_layer_sizes[key], activate_final=True, seed=seed
                ),
            ]
        elif architecture_type == ArchitectureType.recurrent:
            value_network = [
                networks.LayerNormMLP(
                    value_networks_layer_sizes[key][:-1],
                    activate_final=True,
                    seed=seed,
                ),
                snt.GRU(value_networks_layer_sizes[key][-1]),
            ]

        value_network += [
            networks.NearZeroInitializedLinear(num_actions, seed=seed),
        ]

        value_network = value_network_func(value_network)

        observation_networks[key] = observation_network
        value_networks[key] = value_network
        action_selectors[key] = EpsilonGreedy

    return {
        "values": value_networks,
        "action_selectors": action_selectors,
        "observations": observation_networks,
    }<|MERGE_RESOLUTION|>--- conflicted
+++ resolved
@@ -12,11 +12,8 @@
 # WITHOUT WARRANTIES OR CONDITIONS OF ANY KIND, either express or implied.
 # See the License for the specific language governing permissions and
 # limitations under the License.
-<<<<<<< HEAD
-=======
 
 """Default networks for MADQN systems."""
->>>>>>> 16e76cf3
 from typing import Dict, Mapping, Optional, Sequence, Union
 
 import sonnet as snt
