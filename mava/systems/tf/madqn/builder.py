# python3
# Copyright 2021 InstaDeep Ltd. All rights reserved.
#
# Licensed under the Apache License, Version 2.0 (the "License");
# you may not use this file except in compliance with the License.
# You may obtain a copy of the License at
#
#     http://www.apache.org/licenses/LICENSE-2.0
#
# Unless required by applicable law or agreed to in writing, software
# distributed under the License is distributed on an "AS IS" BASIS,
# WITHOUT WARRANTIES OR CONDITIONS OF ANY KIND, either express or implied.
# See the License for the specific language governing permissions and
# limitations under the License.

"""MADQN scaled system builder implementation."""

import copy
import dataclasses
from typing import Any, Dict, Iterator, List, Optional, Type, Union

import reverb
import sonnet as snt
import tensorflow as tf
from acme import datasets
from acme.tf import utils as tf2_utils
from acme.utils import counting, loggers
from dm_env import specs as dm_specs

from mava import Trainer, adders, core, specs, types
from mava.adders import reverb as reverb_adders
from mava.components.tf.modules.exploration.exploration_scheduling import (
    BaseExplorationScheduler,
    BaseExplorationTimestepScheduler,
    ConstantScheduler,
)
from mava.systems.tf import executors, variable_utils
from mava.systems.tf.madqn import training
from mava.systems.tf.madqn.execution import MADQNFeedForwardExecutor
from mava.systems.tf.variable_sources import VariableSource as MavaVariableSource
from mava.utils.builder_utils import initialize_epsilon_schedulers
from mava.utils.sort_utils import sort_str_num
from mava.wrappers import ScaledDetailedTrainerStatistics

BoundedArray = dm_specs.BoundedArray
DiscreteArray = dm_specs.DiscreteArray


@dataclasses.dataclass
class MADQNConfig:
    """Configuration options for the MADDPG system.

    Args:
        environment_spec: description of the action and observation spaces etc. for
            each agent in the system.
        optimizer: optimizer(s) for updating value networks.
        num_executors: number of parallel executors to use.
        agent_net_keys: specifies what network each agent uses.
        trainer_networks: networks each trainer trains on.
        table_network_config: Networks each table (trainer) expects.
        network_sampling_setup: List of networks that are randomly
                sampled from by the executors at the start of an environment run.
        net_keys_to_ids: mapping from net_key to network id.
        unique_net_keys: list of unique net_keys.
        checkpoint_minute_interval: The number of minutes to wait between
            checkpoints.
        discount: discount to use for TD updates.
        batch_size: batch size for updates.
        prefetch_size: size to prefetch from replay.
        target_averaging: whether to use polyak averaging for target network updates.
        target_update_period: number of steps before target networks are updated.
        target_update_rate: update rate when using averaging.
        executor_variable_update_period: the rate at which executors sync their
            paramters with the trainer.
        min_replay_size: minimum replay size before updating.
        max_replay_size: maximum replay size.
        samples_per_insert: number of samples to take from replay for every insert
            that is made.
        n_step: number of steps to include prior to boostrapping.
        sequence_length: recurrent sequence rollout length.
        period: consecutive starting points for overlapping rollouts across a sequence.
        max_gradient_norm: value to specify the maximum clipping value for the gradient
            norm during optimization.
        logger: logger to use.
        checkpoint: boolean to indicate whether to checkpoint models.
        checkpoint_subpath: subdirectory specifying where to store checkpoints.
        termination_condition: An optional terminal condition can be provided
            that stops the program once the condition is satisfied. Available options
            include specifying maximum values for trainer_steps, trainer_walltime,
            evaluator_steps, evaluator_episodes, executor_episodes or executor_steps.
            E.g. termination_condition = {'trainer_steps': 100000}.
        learning_rate_scheduler_fn: dict with two functions/classes (one for the
                policy and one for the critic optimizer), that takes in a trainer
                step t and returns the current learning rate,
                e.g. {"policy": policy_lr_schedule ,"critic": critic_lr_schedule}.
                See
                examples/debugging/simple_spread/feedforward/decentralised/run_maddpg_lr_schedule.py
                for an example.
        evaluator_interval: An optional condition that is used to
            evaluate/test system performance after [evaluator_interval]
            condition has been met.
    """

    environment_spec: specs.MAEnvironmentSpec
    optimizer: Union[snt.Optimizer, Dict[str, snt.Optimizer]]
    num_executors: int
    agent_net_keys: Dict[str, str]
    trainer_networks: Dict[str, List]
    table_network_config: Dict[str, List]
    network_sampling_setup: List
    net_keys_to_ids: Dict[str, int]
    unique_net_keys: List[str]
    checkpoint_minute_interval: int
    discount: float = 0.99
    batch_size: int = 256
    prefetch_size: int = 4
    target_averaging: bool = False
    target_update_period: int = 100
    target_update_rate: Optional[float] = None
    executor_variable_update_period: int = 1000
    min_replay_size: int = 1000
    max_replay_size: int = 1000000
    samples_per_insert: Optional[float] = 32.0
    n_step: int = 5
    sequence_length: int = 20
    period: int = 20
    # bootstrap_n: int = 10
    max_gradient_norm: Optional[float] = None
    logger: loggers.Logger = None
    counter: counting.Counter = None
    checkpoint: bool = True
    checkpoint_subpath: str = "~/mava/"
    termination_condition: Optional[Dict[str, int]] = None
    evaluator_interval: Optional[dict] = None
    learning_rate_scheduler_fn: Optional[Any] = None


class MADQNBuilder:
    """Builder for MADQN."""

    def __init__(
        self,
        config: MADQNConfig,
        trainer_fn: Type[Trainer] = training.MADQNTrainer,
        executor_fn: Type[core.Executor] = MADQNFeedForwardExecutor,
        extra_specs: Dict[str, Any] = {},
    ):
        """Initialise the builder.

        Args:
            config: system configuration specifying hyperparameters and
                additional information for constructing the system.
            trainer_fn: Trainer function, of a correpsonding type to work with
                the selected system architecture.
            executor_fn: Executor function, of a corresponding type to work with
                the selected system architecture.
            extra_specs: defines the specifications of extra
                information used by the system.
        """

        self._config = config
        self._extra_specs = extra_specs
        self._agents = self._config.environment_spec.get_agent_ids()
        self._agent_types = self._config.environment_spec.get_agent_types()
        self._trainer_fn = trainer_fn
        self._executor_fn = executor_fn

    def covert_specs(self, spec: Dict[str, Any], num_networks: int) -> Dict[str, Any]:
        """Convert specs.

        Args:
<<<<<<< HEAD
            spec: [description]
            num_networks: [description]

        Returns:
            Dict[str, Any]: converted specs
=======
            spec: agent specs
            num_networks: the number of networks

        Returns:
            converted specs
>>>>>>> 16e76cf3
        """
        if type(spec) is not dict:
            return spec

        agents = sort_str_num(self._config.agent_net_keys.keys())[:num_networks]
        converted_spec: Dict[str, Any] = {}
        if agents[0] in spec.keys():
            for agent in agents:
                converted_spec[agent] = spec[agent]
        else:
            # For the extras
            for key in spec.keys():
                converted_spec[key] = self.covert_specs(spec[key], num_networks)
        return converted_spec

    def make_replay_tables(
        self,
        environment_spec: specs.MAEnvironmentSpec,
    ) -> List[reverb.Table]:
        """Create tables to insert data into.

        Args:
            environment_spec: description of the action and
                observation spaces etc. for each agent in the system.

        Raises:
            NotImplementedError: unknown executor type.

        Returns:
            a list of data tables for inserting data.
        """

        if issubclass(self._executor_fn, executors.FeedForwardExecutor):

            def adder_sig_fn(
                env_spec: specs.MAEnvironmentSpec, extra_specs: Dict[str, Any]
            ) -> Any:
                return reverb_adders.ParallelNStepTransitionAdder.signature(
                    env_spec, extra_specs
                )

        elif issubclass(self._executor_fn, executors.RecurrentExecutor):

            def adder_sig_fn(
                env_spec: specs.MAEnvironmentSpec, extra_specs: Dict[str, Any]
            ) -> Any:
                return reverb_adders.ParallelSequenceAdder.signature(
                    env_spec, self._config.sequence_length, extra_specs
                )

        else:
            raise NotImplementedError("Unknown executor type: ", self._executor_fn)

        if self._config.samples_per_insert is None:
            # We will take a samples_per_insert ratio of None to mean that there is
            # no limit, i.e. this only implies a min size limit.
            def limiter_fn() -> reverb.rate_limiters:
                return reverb.rate_limiters.MinSize(self._config.min_replay_size)

        else:
            # Create enough of an error buffer to give a 10% tolerance in rate.
            samples_per_insert_tolerance = 0.1 * self._config.samples_per_insert
            error_buffer = self._config.min_replay_size * samples_per_insert_tolerance

            def limiter_fn() -> reverb.rate_limiters:
                return reverb.rate_limiters.SampleToInsertRatio(
                    min_size_to_sample=self._config.min_replay_size,
                    samples_per_insert=self._config.samples_per_insert,
                    error_buffer=error_buffer,
                )

        # Create table per trainer
        replay_tables = []
        for table_key in self._config.table_network_config.keys():
            # TODO (dries): Clean the below coverter code up.
            # Convert a Mava spec
            num_networks = len(self._config.table_network_config[table_key])
            env_spec = copy.deepcopy(environment_spec)
            env_spec._specs = self.covert_specs(env_spec._specs, num_networks)

            env_spec._keys = list(sort_str_num(env_spec._specs.keys()))
            if env_spec.extra_specs is not None:
                env_spec.extra_specs = self.covert_specs(
                    env_spec.extra_specs, num_networks
                )
            extra_specs = self.covert_specs(
                self._extra_specs,
                num_networks,
            )

            replay_tables.append(
                reverb.Table(
                    name=table_key,
                    sampler=reverb.selectors.Uniform(),
                    remover=reverb.selectors.Fifo(),
                    max_size=self._config.max_replay_size,
                    rate_limiter=limiter_fn(),
                    signature=adder_sig_fn(env_spec, extra_specs),
                )
            )
        return replay_tables

    def make_dataset_iterator(
        self,
        replay_client: reverb.Client,
        table_name: str,
    ) -> Iterator[reverb.ReplaySample]:
        """Create a dataset iterator to use for training/updating the system.

        Args:
            replay_client: Reverb Client which points to the
                replay server.

        Returns:
            [type]: dataset iterator.

        Yields:
            data samples from the dataset.
        """

        sequence_length = (
            self._config.sequence_length
            if issubclass(self._executor_fn, executors.RecurrentExecutor)
            else None
        )

        """Create a dataset iterator to use for learning/updating the system."""
        dataset = datasets.make_reverb_dataset(
            table=table_name,
            server_address=replay_client.server_address,
            batch_size=self._config.batch_size,
            prefetch_size=self._config.prefetch_size,
            sequence_length=sequence_length,
        )
        return iter(dataset)

    def make_adder(
        self,
        replay_client: reverb.Client,
    ) -> Optional[adders.ReverbParallelAdder]:
        """Create an adder which records data generated by the executor/environment.

        Args:
            replay_client: Reverb Client which points to the
                replay server.

        Raises:
            NotImplementedError: unknown executor type.

        Returns:
            adder which sends data to a replay buffer.
        """
        # Create custom priority functons for the adder
        priority_fns = {
            table_key: lambda x: 1.0
            for table_key in self._config.table_network_config.keys()
        }

        # Select adder
        if issubclass(self._executor_fn, executors.FeedForwardExecutor):
            adder = reverb_adders.ParallelNStepTransitionAdder(
                priority_fns=priority_fns,
                client=replay_client,
                net_ids_to_keys=self._config.unique_net_keys,
                n_step=self._config.n_step,
                table_network_config=self._config.table_network_config,
                discount=self._config.discount,
            )
        elif issubclass(self._executor_fn, executors.RecurrentExecutor):
            adder = reverb_adders.ParallelSequenceAdder(
                priority_fns=priority_fns,
                client=replay_client,
                net_ids_to_keys=self._config.unique_net_keys,
                sequence_length=self._config.sequence_length,
                table_network_config=self._config.table_network_config,
                period=self._config.period,
            )
        else:
            raise NotImplementedError("Unknown executor type: ", self._executor_fn)

        return adder

    def create_counter_variables(
        self, variables: Dict[str, tf.Variable]
    ) -> Dict[str, tf.Variable]:
        """Create counter variables.

        Args:
            variables: dictionary with variable_source
            variables in.

        Returns:
            variables: dictionary with variable_source
            variables in.
        """
        variables["trainer_steps"] = tf.Variable(0, dtype=tf.int32)
        variables["trainer_walltime"] = tf.Variable(0, dtype=tf.float32)
        variables["evaluator_steps"] = tf.Variable(0, dtype=tf.int32)
        variables["evaluator_episodes"] = tf.Variable(0, dtype=tf.int32)
        variables["executor_episodes"] = tf.Variable(0, dtype=tf.int32)
        variables["executor_steps"] = tf.Variable(0, dtype=tf.int32)
        return variables

    def make_variable_server(
        self,
        networks: Dict[str, Dict[str, snt.Module]],
    ) -> MavaVariableSource:
        """Create the variable server.

        Args:
            networks: dictionary with the
            system's networks in.

        Returns:
            variable_source: A Mava variable source object.
        """
        # Create variables
        variables = {}
        # Network variables
        for net_type_key in networks.keys():
            for net_key in networks[net_type_key].keys():
                # Ensure obs and target networks are sonnet modules
                variables[f"{net_key}_{net_type_key}"] = tf2_utils.to_sonnet_module(
                    networks[net_type_key][net_key]
                ).variables

        variables = self.create_counter_variables(variables)

        # Create variable source
        variable_source = MavaVariableSource(
            variables,
            self._config.checkpoint,
            self._config.checkpoint_subpath,
            self._config.checkpoint_minute_interval,
            self._config.termination_condition,
        )
        return variable_source

    def make_executor(
        self,
        networks: Dict[str, snt.Module],
        exploration_schedules: Dict[
            str,
            Union[
                BaseExplorationTimestepScheduler,
                BaseExplorationScheduler,
                ConstantScheduler,
            ],
        ],
        adder: Optional[adders.ReverbParallelAdder] = None,
        variable_source: Optional[MavaVariableSource] = None,
        evaluator: bool = False,
    ) -> core.Executor:
        """Create an executor instance.

        Args:
            networks: dictionary with the system's networks in.
            policy_networks: policy networks for each agent in
                the system.
            adder: adder to send data to
                a replay buffer. Defaults to None.
            variable_source: variables server.
                Defaults to None.
            evaluator: boolean indicator if the executor is used for
                for evaluation only.
<<<<<<< HEAD
=======
            seed: seed for reproducible sampling.
>>>>>>> 16e76cf3

        Returns:
            system executor, a collection of agents making up the part
                of the system generating data by interacting the environment.
        """
        # Create variables
        variables = {}
        get_keys = []
        for net_type_key in ["observations", "values"]:
            for net_key in networks[net_type_key].keys():
                var_key = f"{net_key}_{net_type_key}"
                variables[var_key] = networks[net_type_key][net_key].variables
                get_keys.append(var_key)
        variables = self.create_counter_variables(variables)

        count_names = [
            "trainer_steps",
            "trainer_walltime",
            "evaluator_steps",
            "evaluator_episodes",
            "executor_episodes",
            "executor_steps",
        ]
        get_keys.extend(count_names)
        counts = {name: variables[name] for name in count_names}

        evaluator_interval = self._config.evaluator_interval if evaluator else None
        variable_client = None
        if variable_source:
            # Get new policy variables
            variable_client = variable_utils.VariableClient(
                client=variable_source,
                variables=variables,
                get_keys=get_keys,
                # If we are using evaluator_intervals,
                # we should always get the latest variables.
                update_period=0
                if evaluator_interval
                else self._config.executor_variable_update_period,
            )

            # Make sure not to use a random policy after checkpoint restoration by
            # assigning variables before running the environment loop.
            variable_client.get_and_wait()

        # Pass scheduler and initialize action selectors
        action_selectors_with_scheduler = initialize_epsilon_schedulers(
<<<<<<< HEAD
            exploration_schedules, networks["selectors"], self._config.agent_net_keys
=======
            exploration_schedules,
            networks["selectors"],
            self._config.agent_net_keys,
            seed=seed,
>>>>>>> 16e76cf3
        )

        # Create the actor which defines how we take actions.
        return self._executor_fn(
            observation_networks=networks["observations"],
            value_networks=networks["values"],
            action_selectors=action_selectors_with_scheduler,
            counts=counts,
            net_keys_to_ids=self._config.net_keys_to_ids,
            agent_specs=self._config.environment_spec.get_agent_specs(),
            agent_net_keys=self._config.agent_net_keys,
            network_sampling_setup=self._config.network_sampling_setup,
            variable_client=variable_client,
            adder=adder,
            evaluator=evaluator,
            interval=evaluator_interval,
        )

    def make_trainer(
        self,
        networks: Dict[str, Dict[str, snt.Module]],
        dataset: Iterator[reverb.ReplaySample],
        variable_source: MavaVariableSource,
        trainer_networks: List[Any],
        trainer_table_entry: List[Any],
        logger: Optional[types.NestedLogger] = None,
    ) -> core.Trainer:
        """Create a trainer instance.

        Args:
            networks: system networks.
            dataset: dataset iterator to feed data to
                the trainer networks.
            variable_source: Source with variables in.
            trainer_networks: Set of unique network keys to train on..
            trainer_table_entry: List of networks per agent to train on.
            logger: Logger object for logging  metadata.

        Returns:
            system trainer, that uses the collected data from the
                executors to update the parameters of the agent networks in the system.
        """
        # This assumes agents are sort_str_num in the other methods
        agent_types = self._agent_types
        max_gradient_norm = self._config.max_gradient_norm
        discount = self._config.discount
        target_update_period = self._config.target_update_period
        target_averaging = self._config.target_averaging
        target_update_rate = self._config.target_update_rate

        # Create variable client
        variables = {}
        set_keys = []
        get_keys = []
        # TODO (dries): Only add the networks this trainer is working with.
        # Not all of them.
        for net_type_key in ["observations", "values"]:
            for net_key in networks[net_type_key].keys():
                variables[f"{net_key}_{net_type_key}"] = networks[net_type_key][
                    net_key
                ].variables
                if net_key in set(trainer_networks):
                    set_keys.append(f"{net_key}_{net_type_key}")
                else:
                    get_keys.append(f"{net_key}_{net_type_key}")

        variables = self.create_counter_variables(variables)

        count_names = [
            "trainer_steps",
            "trainer_walltime",
            "evaluator_steps",
            "evaluator_episodes",
            "executor_episodes",
            "executor_steps",
        ]
        get_keys.extend(count_names)
        counts = {name: variables[name] for name in count_names}

        variable_client = variable_utils.VariableClient(
            client=variable_source,
            variables=variables,
            get_keys=get_keys,
            set_keys=set_keys,
            update_period=10,
        )

        # Get all the initial variables
        variable_client.get_all_and_wait()

        # Convert network keys for the trainer.
        trainer_agents = self._agents[: len(trainer_table_entry)]
        trainer_agent_net_keys = {
            agent: trainer_table_entry[a_i] for a_i, agent in enumerate(trainer_agents)
        }
        trainer_config: Dict[str, Any] = {
            "agents": trainer_agents,
            "agent_types": agent_types,
            "value_networks": networks["values"],
            "observation_networks": networks["observations"],
            "target_value_networks": networks["target_values"],
            "target_observation_networks": networks["target_observations"],
            "agent_net_keys": trainer_agent_net_keys,
            "optimizer": self._config.optimizer,
            "max_gradient_norm": max_gradient_norm,
            "discount": discount,
            "target_averaging": target_averaging,
            "target_update_period": target_update_period,
            "target_update_rate": target_update_rate,
            "variable_client": variable_client,
            "dataset": dataset,
            "counts": counts,
            "logger": logger,
            "learning_rate_scheduler_fn": self._config.learning_rate_scheduler_fn,
        }

        # The learner updates the parameters (and initializes them).
        trainer = self._trainer_fn(**trainer_config)  # type: ignore

        trainer = ScaledDetailedTrainerStatistics(  # type: ignore
            trainer, metrics=["value_loss"]
        )

        return trainer<|MERGE_RESOLUTION|>--- conflicted
+++ resolved
@@ -48,7 +48,7 @@
 
 @dataclasses.dataclass
 class MADQNConfig:
-    """Configuration options for the MADDPG system.
+    """Configuration options for the MADQN system.
 
     Args:
         environment_spec: description of the action and observation spaces etc. for
@@ -169,19 +169,11 @@
         """Convert specs.
 
         Args:
-<<<<<<< HEAD
-            spec: [description]
-            num_networks: [description]
-
-        Returns:
-            Dict[str, Any]: converted specs
-=======
             spec: agent specs
             num_networks: the number of networks
 
         Returns:
             converted specs
->>>>>>> 16e76cf3
         """
         if type(spec) is not dict:
             return spec
@@ -434,6 +426,7 @@
         adder: Optional[adders.ReverbParallelAdder] = None,
         variable_source: Optional[MavaVariableSource] = None,
         evaluator: bool = False,
+        seed: Optional[int] = None,
     ) -> core.Executor:
         """Create an executor instance.
 
@@ -447,10 +440,7 @@
                 Defaults to None.
             evaluator: boolean indicator if the executor is used for
                 for evaluation only.
-<<<<<<< HEAD
-=======
             seed: seed for reproducible sampling.
->>>>>>> 16e76cf3
 
         Returns:
             system executor, a collection of agents making up the part
@@ -498,14 +488,10 @@
 
         # Pass scheduler and initialize action selectors
         action_selectors_with_scheduler = initialize_epsilon_schedulers(
-<<<<<<< HEAD
-            exploration_schedules, networks["selectors"], self._config.agent_net_keys
-=======
             exploration_schedules,
             networks["selectors"],
             self._config.agent_net_keys,
             seed=seed,
->>>>>>> 16e76cf3
         )
 
         # Create the actor which defines how we take actions.
