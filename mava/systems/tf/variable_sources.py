--- conflicted
+++ resolved
@@ -14,10 +14,7 @@
         variables: Dict[str, Any],
         checkpoint: bool,
         checkpoint_subpath: str,
-<<<<<<< HEAD
-=======
         checkpoint_minute_interval: int,
->>>>>>> e478f278
     ) -> None:
         """Initialise the variable source
         Args:
@@ -46,11 +43,7 @@
             subdir = os.path.join("variable_source")
             self._checkpoint_time_interval = 5
             self._system_checkpointer = tf2_savers.Checkpointer(
-<<<<<<< HEAD
-                time_delta_minutes=self._checkpoint_time_interval,
-=======
                 time_delta_minutes=checkpoint_minute_interval,
->>>>>>> e478f278
                 directory=checkpoint_subpath,
                 objects_to_save=save_variables,
                 subdirectory=subdir,
