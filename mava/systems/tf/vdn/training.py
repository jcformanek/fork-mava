--- conflicted
+++ resolved
@@ -50,12 +50,9 @@
         discount: float,
         shared_weights: bool,
         exploration_scheduler: LinearExplorationScheduler,
-<<<<<<< HEAD
         communication_module: Optional[BaseCommunicationModule] = None,
         clipping: bool = True,
-=======
         max_gradient_norm: float = None,
->>>>>>> 358c9b7a
         counter: counting.Counter = None,
         fingerprint: bool = False,
         logger: loggers.Logger = None,
@@ -77,12 +74,9 @@
             discount=discount,
             shared_weights=shared_weights,
             exploration_scheduler=exploration_scheduler,
-<<<<<<< HEAD
             communication_module=communication_module,
             clipping=clipping,
-=======
             max_gradient_norm=max_gradient_norm,
->>>>>>> 358c9b7a
             counter=counter,
             fingerprint=fingerprint,
             logger=logger,
@@ -186,14 +180,12 @@
             # Compute gradients.
             gradients = self.tape.gradient(self.loss, trainable_variables)
 
-<<<<<<< HEAD
             # Maybe clip gradients.
             if self._clipping:
                 gradients = tf.clip_by_global_norm(gradients, 40.0)[0]
-=======
-        # Clip gradients.
-        gradients = tf.clip_by_global_norm(gradients, self._max_gradient_norm)[0]
->>>>>>> 358c9b7a
+
+            # Clip gradients.
+            gradients = tf.clip_by_global_norm(gradients, self._max_gradient_norm)[0]
 
             # Apply gradients.
             self._optimizers[agent_key].apply(gradients, trainable_variables)
