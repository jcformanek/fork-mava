# python3
# Copyright 2021 InstaDeep Ltd. All rights reserved.
#
# Licensed under the Apache License, Version 2.0 (the "License");
# you may not use this file except in compliance with the License.
# You may obtain a copy of the License at
#
#     http://www.apache.org/licenses/LICENSE-2.0
#
# Unless required by applicable law or agreed to in writing, software
# distributed under the License is distributed on an "AS IS" BASIS,
# WITHOUT WARRANTIES OR CONDITIONS OF ANY KIND, either express or implied.
# See the License for the specific language governing permissions and
# limitations under the License.

"""MAPPO system implementation."""

import functools
from typing import Any, Callable, Dict, Optional, Type, Union

import acme
import dm_env
import launchpad as lp
import reverb
import sonnet as snt
from acme import specs as acme_specs
from acme.utils import counting, loggers

import mava
from mava import core
from mava import specs as mava_specs
from mava.components.tf.architectures import DecentralisedValueActorCritic
from mava.environment_loop import ParallelEnvironmentLoop
from mava.systems.tf import savers as tf2_savers
from mava.systems.tf.mappo import builder, execution, training
from mava.utils import lp_utils
from mava.utils.loggers import MavaLogger, logger_utils
from mava.wrappers import DetailedPerAgentStatistics


class MAPPO:
    """MAPPO system."""

    def __init__(
        self,
        environment_factory: Callable[[bool], dm_env.Environment],
        network_factory: Callable[[acme_specs.BoundedArray], Dict[str, snt.Module]],
        logger_factory: Callable[[str], MavaLogger] = None,
        architecture: Type[
            DecentralisedValueActorCritic
        ] = DecentralisedValueActorCritic,
        trainer_fn: Type[training.MAPPOTrainer] = training.MAPPOTrainer,
        executor_fn: Type[core.Executor] = execution.MAPPOFeedForwardExecutor,
        num_executors: int = 1,
        num_caches: int = 0,
        environment_spec: mava_specs.MAEnvironmentSpec = None,
        shared_weights: bool = True,
<<<<<<< HEAD
        agent_net_config: Dict[str, str] = {},
=======
        agent_net_keys: Dict[str, str] = {},
>>>>>>> e57a3f43
        executor_variable_update_period: int = 100,
        policy_optimizer: Union[
            snt.Optimizer, Dict[str, snt.Optimizer]
        ] = snt.optimizers.Adam(learning_rate=5e-4),
        critic_optimizer: snt.Optimizer = snt.optimizers.Adam(learning_rate=1e-5),
        discount: float = 0.99,
        lambda_gae: float = 0.99,
        clipping_epsilon: float = 0.2,
        entropy_cost: float = 0.01,
        baseline_cost: float = 0.5,
        max_gradient_norm: Optional[float] = None,
        max_queue_size: int = 100000,
        batch_size: int = 256,
        sequence_length: int = 10,
        sequence_period: int = 5,
        max_executor_steps: int = None,
        checkpoint: bool = True,
        checkpoint_subpath: str = "~/mava/",
        logger_config: Dict = {},
        train_loop_fn: Callable = ParallelEnvironmentLoop,
        eval_loop_fn: Callable = ParallelEnvironmentLoop,
        train_loop_fn_kwargs: Dict = {},
        eval_loop_fn_kwargs: Dict = {},
    ):
        """Initialise the system

        Args:
            environment_factory (Callable[[bool], dm_env.Environment]): function to
                instantiate an environment.
            network_factory (Callable[[acme_specs.BoundedArray],
                Dict[str, snt.Module]]): function to instantiate system networks.
            logger_factory (Callable[[str], MavaLogger], optional): function to
                instantiate a system logger. Defaults to None.
            architecture (Type[ DecentralisedValueActorCritic ], optional): system
                architecture, e.g. decentralised or centralised. Defaults to
                DecentralisedValueActorCritic.
            trainer_fn (Type[training.MAPPOTrainer], optional): training type
                associated with executor and architecture, e.g. centralised training.
                Defaults to training.MAPPOTrainer.
            executor_fn (Type[core.Executor], optional): executor type, e.g. feedforward
                or recurrent. Defaults to execution.MAPPOFeedForwardExecutor.
            num_executors (int, optional): number of executor processes to run in
                parallel. Defaults to 1.
            num_caches (int, optional): number of trainer node caches. Defaults to 0.
            environment_spec (mava_specs.MAEnvironmentSpec, optional): description of
                the action, observation spaces etc. for each agent in the system.
                Defaults to None.
            shared_weights (bool, optional): whether agents should share weights or not.
                When agent_net_keys are provided the value of shared_weights is ignored.
                Defaults to True.
<<<<<<< HEAD
            agent_net_config: (dict, optional): specifies what network each agent uses.
=======
            agent_net_keys: (dict, optional): specifies what network each agent uses.
>>>>>>> e57a3f43
                Defaults to {}.
            executor_variable_update_period (int, optional): number of steps before
                updating executor variables from the variable source. Defaults to 100.
            policy_optimizer (Union[ snt.Optimizer, Dict[str, snt.Optimizer] ],
                optional): optimizer(s) for updating policy networks.
                Defaults to snt.optimizers.Adam(learning_rate=5e-4).
            critic_optimizer (snt.Optimizer, optional): optimizer for updating critic
                networks. Defaults to snt.optimizers.Adam(learning_rate=1e-5).
            discount (float, optional): discount factor to use for TD updates. Defaults
                to 0.99.
            lambda_gae (float, optional): scalar determining the mix of bootstrapping
                vs further accumulation of multi-step returns at each timestep.
                Defaults to 0.99.
            clipping_epsilon (float, optional): Hyper-parameter for clipping in the
                policy objective. Defaults to 0.2.
            entropy_cost (float, optional): contribution of entropy regularization to
                the total loss. Defaults to 0.01.
            baseline_cost (float, optional): contribution of the value loss to the
                total loss. Defaults to 0.5.
            max_gradient_norm: value to specify the maximum clipping value for the
            gradient norm during optimization.
            max_queue_size (int, optional): maximum number of items in the queue.
                Defaults to 100000.
            batch_size (int, optional): sample batch size for updates. Defaults to 256.
            sequence_length (int, optional): recurrent sequence rollout length. Defaults
                to 10.
            sequence_period (int, optional): consecutive starting points for
                overlapping rollouts across a sequence. Defaults to 5.
            max_executor_steps (int, optional): maximum number of steps and executor
                can in an episode. Defaults to None.
            checkpoint (bool, optional): whether to checkpoint models. Defaults to
                False.
            checkpoint_subpath (str, optional): subdirectory specifying where to store
                checkpoints. Defaults to "~/mava/".
            logger_config (Dict, optional): additional configuration settings for the
                logger factory. Defaults to {}.
            train_loop_fn (Callable, optional): function to instantiate a train loop.
                Defaults to ParallelEnvironmentLoop.
            eval_loop_fn (Callable, optional): function to instantiate an evaluation
                loop. Defaults to ParallelEnvironmentLoop.
            train_loop_fn_kwargs (Dict, optional): possible keyword arguments to send
                to the training loop. Defaults to {}.
            eval_loop_fn_kwargs (Dict, optional): possible keyword arguments to send to
                the evaluation loop. Defaults to {}.
        """

        if not environment_spec:
            environment_spec = mava_specs.MAEnvironmentSpec(
                environment_factory(evaluation=False)  # type: ignore
            )

        # set default logger if no logger provided
        if not logger_factory:
            logger_factory = functools.partial(
                logger_utils.make_logger,
                directory="~/mava",
                to_terminal=True,
                time_delta=10,
            )

        self._architecture = architecture
        self._environment_factory = environment_factory
        self._network_factory = network_factory
        self._logger_factory = logger_factory
        self._environment_spec = environment_spec
        # Setup agent networks
<<<<<<< HEAD
        self._agent_net_config = agent_net_config
        if not agent_net_config:
            agents = environment_spec.get_agent_ids()
            self._agent_net_config = {
=======
        self._agent_net_keys = agent_net_keys
        if not agent_net_keys:
            agents = environment_spec.get_agent_ids()
            self._agent_net_keys = {
>>>>>>> e57a3f43
                agent: agent.split("_")[0] if shared_weights else agent
                for agent in agents
            }
        self._num_exectors = num_executors
        self._num_caches = num_caches
        self._max_executor_steps = max_executor_steps
        self._checkpoint_subpath = checkpoint_subpath
        self._checkpoint = checkpoint
        self._logger_config = logger_config
        self._train_loop_fn = train_loop_fn
        self._train_loop_fn_kwargs = train_loop_fn_kwargs
        self._eval_loop_fn = eval_loop_fn
        self._eval_loop_fn_kwargs = eval_loop_fn_kwargs

        self._builder = builder.MAPPOBuilder(
            config=builder.MAPPOConfig(
                environment_spec=environment_spec,
<<<<<<< HEAD
                agent_net_config=self._agent_net_config,
=======
                agent_net_keys=self._agent_net_keys,
>>>>>>> e57a3f43
                executor_variable_update_period=executor_variable_update_period,
                discount=discount,
                lambda_gae=lambda_gae,
                clipping_epsilon=clipping_epsilon,
                entropy_cost=entropy_cost,
                baseline_cost=baseline_cost,
                max_gradient_norm=max_gradient_norm,
                max_queue_size=max_queue_size,
                batch_size=batch_size,
                sequence_length=sequence_length,
                sequence_period=sequence_period,
                checkpoint=checkpoint,
                policy_optimizer=policy_optimizer,
                critic_optimizer=critic_optimizer,
                checkpoint_subpath=checkpoint_subpath,
            ),
            trainer_fn=trainer_fn,
            executor_fn=executor_fn,
        )

    def replay(self) -> Any:
        """Replay data storage.

        Returns:
            Any: replay data table built according the environment specification.
        """

        return self._builder.make_replay_tables(self._environment_spec)

    def counter(self, checkpoint: bool) -> Any:
        """Step counter

        Args:
            checkpoint (bool): whether to checkpoint the counter.

        Returns:
            Any: step counter object.
        """

        if checkpoint:
            return tf2_savers.CheckpointingRunner(
                counting.Counter(),
                time_delta_minutes=15,
                directory=self._checkpoint_subpath,
                subdirectory="counter",
            )
        else:
            return counting.Counter()

    def coordinator(self, counter: counting.Counter) -> Any:
        """Coordination helper for a distributed program

        Args:
            counter (counting.Counter): step counter object.

        Returns:
            Any: step limiter object.
        """

        return lp_utils.StepsLimiter(counter, self._max_executor_steps)  # type: ignore

    def trainer(
        self,
        replay: reverb.Client,
        counter: counting.Counter,
    ) -> mava.core.Trainer:
        """System trainer

        Args:
            replay (reverb.Client): replay data table to pull data from.
            counter (counting.Counter): step counter object.

        Returns:
            mava.core.Trainer: system trainer.
        """

        # Create the networks to optimize (online)
        networks = self._network_factory(  # type: ignore
            environment_spec=self._environment_spec,
<<<<<<< HEAD
            agent_net_config=self._agent_net_config,
=======
            agent_net_keys=self._agent_net_keys,
>>>>>>> e57a3f43
        )

        # Create system architecture with target networks.
        system_networks = self._architecture(
            environment_spec=self._environment_spec,
            observation_networks=networks["observations"],
            policy_networks=networks["policies"],
            critic_networks=networks["critics"],
<<<<<<< HEAD
            agent_net_config=self._agent_net_config,
=======
            agent_net_keys=self._agent_net_keys,
>>>>>>> e57a3f43
        ).create_system()

        # create logger
        trainer_logger_config = {}
        if self._logger_config:
            if "trainer" in self._logger_config:
                trainer_logger_config = self._logger_config["trainer"]
        trainer_logger = self._logger_factory(  # type: ignore
            "trainer", **trainer_logger_config
        )

        dataset = self._builder.make_dataset_iterator(replay)
        counter = counting.Counter(counter, "trainer")

        return self._builder.make_trainer(
            networks=system_networks,
            dataset=dataset,
            counter=counter,
            logger=trainer_logger,
        )

    def executor(
        self,
        executor_id: str,
        replay: reverb.Client,
        variable_source: acme.VariableSource,
        counter: counting.Counter,
    ) -> mava.ParallelEnvironmentLoop:
        """System executor

        Args:
            executor_id (str): id to identify the executor process for logging purposes.
            replay (reverb.Client): replay data table to push data to.
            variable_source (acme.VariableSource): variable server for updating
                network variables.
            counter (counting.Counter): step counter object.

        Returns:
            mava.ParallelEnvironmentLoop: environment-executor loop instance.
        """

        # Create the behavior policy.
        networks = self._network_factory(  # type: ignore
            environment_spec=self._environment_spec,
<<<<<<< HEAD
            agent_net_config=self._agent_net_config,
=======
            agent_net_keys=self._agent_net_keys,
>>>>>>> e57a3f43
        )

        # Create system architecture with target networks.
        system = self._architecture(
            environment_spec=self._environment_spec,
            observation_networks=networks["observations"],
            policy_networks=networks["policies"],
            critic_networks=networks["critics"],
<<<<<<< HEAD
            agent_net_config=self._agent_net_config,
=======
            agent_net_keys=self._agent_net_keys,
>>>>>>> e57a3f43
        )

        # create variables
        _ = system.create_system()

        # behaviour policy networks (obs net + policy head)
        behaviour_policy_networks = system.create_behaviour_policy()

        # Create the executor.
        executor = self._builder.make_executor(
            policy_networks=behaviour_policy_networks,
            adder=self._builder.make_adder(replay),
            variable_source=variable_source,
        )

        # TODO (Arnu): figure out why factory function are giving type errors
        # Create the environment.
        environment = self._environment_factory(evaluation=False)  # type: ignore

        # Create logger and counter; actors will not spam bigtable.
        counter = counting.Counter(counter, "executor")

        # Create executor logger
        executor_logger_config = {}
        if self._logger_config:
            if "executor" in self._logger_config:
                executor_logger_config = self._logger_config["executor"]
        exec_logger = self._logger_factory(  # type: ignore
            f"executor_{executor_id}", **executor_logger_config
        )

        # Create the loop to connect environment and executor.
        train_loop = self._train_loop_fn(
            environment,
            executor,
            counter=counter,
            logger=exec_logger,
            **self._train_loop_fn_kwargs,
        )

        train_loop = DetailedPerAgentStatistics(train_loop)

        return train_loop

    def evaluator(
        self,
        variable_source: acme.VariableSource,
        counter: counting.Counter,
        logger: loggers.Logger = None,
    ) -> Any:
        """System evaluator (an executor process not connected to a dataset)

        Args:
            variable_source (acme.VariableSource): variable server for updating
                network variables.
            counter (counting.Counter): step counter object.
            logger (loggers.Logger, optional): logger object. Defaults to None.

        Returns:
            Any: environment-executor evaluation loop instance for evaluating the
                performance of a system.
        """

        # Create the behavior policy.
        networks = self._network_factory(  # type: ignore
            environment_spec=self._environment_spec,
<<<<<<< HEAD
            agent_net_config=self._agent_net_config,
=======
            agent_net_keys=self._agent_net_keys,
>>>>>>> e57a3f43
        )

        # Create system architecture with target networks.
        system = self._architecture(
            environment_spec=self._environment_spec,
            observation_networks=networks["observations"],
            policy_networks=networks["policies"],
            critic_networks=networks["critics"],
<<<<<<< HEAD
            agent_net_config=self._agent_net_config,
=======
            agent_net_keys=self._agent_net_keys,
>>>>>>> e57a3f43
        )

        # create variables
        _ = system.create_system()

        # behaviour policy networks (obs net + policy head)
        behaviour_policy_networks = system.create_behaviour_policy()

        # Create the agent.
        executor = self._builder.make_executor(
            policy_networks=behaviour_policy_networks,
            variable_source=variable_source,
        )

        # Make the environment.
        environment = self._environment_factory(evaluation=True)  # type: ignore

        # Create logger and counter.
        counter = counting.Counter(counter, "evaluator")
        evaluator_logger_config = {}
        if self._logger_config:
            if "evaluator" in self._logger_config:
                evaluator_logger_config = self._logger_config["evaluator"]
        eval_logger = self._logger_factory(  # type: ignore
            "evaluator", **evaluator_logger_config
        )

        # Create the run loop and return it.
        # Create the loop to connect environment and executor.
        eval_loop = self._eval_loop_fn(
            environment,
            executor,
            counter=counter,
            logger=eval_logger,
            **self._eval_loop_fn_kwargs,
        )

        eval_loop = DetailedPerAgentStatistics(eval_loop)
        return eval_loop

    def build(self, name: str = "mappo") -> Any:
        """Build the distributed system as a graph program.

        Args:
            name (str, optional): system name. Defaults to "mappo".

        Returns:
            Any: graph program for distributed system training.
        """
        program = lp.Program(name=name)

        with program.group("replay"):
            replay = program.add_node(lp.ReverbNode(self.replay))

        with program.group("counter"):
            counter = program.add_node(lp.CourierNode(self.counter, self._checkpoint))

        if self._max_executor_steps:
            with program.group("coordinator"):
                _ = program.add_node(lp.CourierNode(self.coordinator, counter))

        with program.group("trainer"):
            trainer = program.add_node(lp.CourierNode(self.trainer, replay, counter))

        with program.group("evaluator"):
            program.add_node(lp.CourierNode(self.evaluator, trainer, counter))

        if not self._num_caches:
            # Use the trainer as a single variable source.
            sources = [trainer]
        else:
            with program.group("cacher"):
                # Create a set of trainer caches.
                sources = []
                for _ in range(self._num_caches):
                    cacher = program.add_node(
                        lp.CacherNode(
                            trainer, refresh_interval_ms=2000, stale_after_ms=4000
                        )
                    )
                    sources.append(cacher)

        with program.group("executor"):
            # Add executors which pull round-robin from our variable sources.
            for executor_id in range(self._num_exectors):
                source = sources[executor_id % len(sources)]
                program.add_node(
                    lp.CourierNode(self.executor, executor_id, replay, source, counter)
                )

        return program<|MERGE_RESOLUTION|>--- conflicted
+++ resolved
@@ -55,11 +55,7 @@
         num_caches: int = 0,
         environment_spec: mava_specs.MAEnvironmentSpec = None,
         shared_weights: bool = True,
-<<<<<<< HEAD
-        agent_net_config: Dict[str, str] = {},
-=======
         agent_net_keys: Dict[str, str] = {},
->>>>>>> e57a3f43
         executor_variable_update_period: int = 100,
         policy_optimizer: Union[
             snt.Optimizer, Dict[str, snt.Optimizer]
@@ -110,11 +106,7 @@
             shared_weights (bool, optional): whether agents should share weights or not.
                 When agent_net_keys are provided the value of shared_weights is ignored.
                 Defaults to True.
-<<<<<<< HEAD
-            agent_net_config: (dict, optional): specifies what network each agent uses.
-=======
             agent_net_keys: (dict, optional): specifies what network each agent uses.
->>>>>>> e57a3f43
                 Defaults to {}.
             executor_variable_update_period (int, optional): number of steps before
                 updating executor variables from the variable source. Defaults to 100.
@@ -181,17 +173,10 @@
         self._logger_factory = logger_factory
         self._environment_spec = environment_spec
         # Setup agent networks
-<<<<<<< HEAD
-        self._agent_net_config = agent_net_config
-        if not agent_net_config:
-            agents = environment_spec.get_agent_ids()
-            self._agent_net_config = {
-=======
         self._agent_net_keys = agent_net_keys
         if not agent_net_keys:
             agents = environment_spec.get_agent_ids()
             self._agent_net_keys = {
->>>>>>> e57a3f43
                 agent: agent.split("_")[0] if shared_weights else agent
                 for agent in agents
             }
@@ -209,11 +194,7 @@
         self._builder = builder.MAPPOBuilder(
             config=builder.MAPPOConfig(
                 environment_spec=environment_spec,
-<<<<<<< HEAD
-                agent_net_config=self._agent_net_config,
-=======
                 agent_net_keys=self._agent_net_keys,
->>>>>>> e57a3f43
                 executor_variable_update_period=executor_variable_update_period,
                 discount=discount,
                 lambda_gae=lambda_gae,
@@ -293,11 +274,7 @@
         # Create the networks to optimize (online)
         networks = self._network_factory(  # type: ignore
             environment_spec=self._environment_spec,
-<<<<<<< HEAD
-            agent_net_config=self._agent_net_config,
-=======
             agent_net_keys=self._agent_net_keys,
->>>>>>> e57a3f43
         )
 
         # Create system architecture with target networks.
@@ -306,11 +283,7 @@
             observation_networks=networks["observations"],
             policy_networks=networks["policies"],
             critic_networks=networks["critics"],
-<<<<<<< HEAD
-            agent_net_config=self._agent_net_config,
-=======
             agent_net_keys=self._agent_net_keys,
->>>>>>> e57a3f43
         ).create_system()
 
         # create logger
@@ -355,11 +328,7 @@
         # Create the behavior policy.
         networks = self._network_factory(  # type: ignore
             environment_spec=self._environment_spec,
-<<<<<<< HEAD
-            agent_net_config=self._agent_net_config,
-=======
             agent_net_keys=self._agent_net_keys,
->>>>>>> e57a3f43
         )
 
         # Create system architecture with target networks.
@@ -368,11 +337,7 @@
             observation_networks=networks["observations"],
             policy_networks=networks["policies"],
             critic_networks=networks["critics"],
-<<<<<<< HEAD
-            agent_net_config=self._agent_net_config,
-=======
             agent_net_keys=self._agent_net_keys,
->>>>>>> e57a3f43
         )
 
         # create variables
@@ -439,11 +404,7 @@
         # Create the behavior policy.
         networks = self._network_factory(  # type: ignore
             environment_spec=self._environment_spec,
-<<<<<<< HEAD
-            agent_net_config=self._agent_net_config,
-=======
             agent_net_keys=self._agent_net_keys,
->>>>>>> e57a3f43
         )
 
         # Create system architecture with target networks.
@@ -452,11 +413,7 @@
             observation_networks=networks["observations"],
             policy_networks=networks["policies"],
             critic_networks=networks["critics"],
-<<<<<<< HEAD
-            agent_net_config=self._agent_net_config,
-=======
             agent_net_keys=self._agent_net_keys,
->>>>>>> e57a3f43
         )
 
         # create variables
