# Copyright 2021 InstaDeep Ltd. All rights reserved.
#
# Licensed under the Apache License, Version 2.0 (the "License");
# you may not use this file except in compliance with the License.
# You may obtain a copy of the License at
#
#     http://www.apache.org/licenses/LICENSE-2.0
#
# Unless required by applicable law or agreed to in writing, software
# distributed under the License is distributed on an "AS IS" BASIS,
# WITHOUT WARRANTIES OR CONDITIONS OF ANY KIND, either express or implied.
# See the License for the specific language governing permissions and
# limitations under the License.

"""DIAL system implementation."""
import copy
from typing import Any, Callable, Dict, Optional, Tuple, Type

import acme
import dm_env
import launchpad as lp
import reverb
import sonnet as snt
import tensorflow as tf
from acme.tf import utils as tf2_utils
from acme.utils import counting, loggers

import mava
from mava import core
from mava import specs as mava_specs
from mava.adders import reverb as reverb_adders
from mava.components.tf.architectures import BaseArchitecture, DecentralisedPolicyActor
from mava.components.tf.modules.communication import (
    BaseCommunicationModule,
    BroadcastedCommunication,
)
from mava.environment_loop import ParallelEnvironmentLoop
from mava.systems import system
from mava.systems.tf import savers as tf2_savers
from mava.systems.tf.dial import builder
from mava.systems.tf.dial.execution import DIALExecutor
<<<<<<< HEAD
from mava.utils import lp_utils
from mava.utils.loggers import MavaLogger
from mava.wrappers import DetailedPerAgentStatistics
=======
from mava.systems.tf.dial.training import DIALTrainer


@dataclasses.dataclass
class DIALConfig:
    """Configuration options for the DIAL system
    Args:
        environment_spec: description of the actions, observations, etc.
        networks: the online Q network (the one being optimized)
        batch_size: batch size for updates.
        prefetch_size: size to prefetch from replay.
        target_update_period: number of learner steps to perform before updating
            the target networks.
        samples_per_insert: number of samples to take from replay for every insert
            that is made.
        min_replay_size: minimum replay size before updating. This and all
            following arguments are related to dataset construction and will be
            ignored if a dataset argument is passed.
        max_replay_size: maximum replay size.
        importance_sampling_exponent: power to which importance weights are raised
            before normalizing.
        priority_exponent: exponent used in prioritized sampling.
        n_step: number of steps to squash into a single transition.
        epsilon: probability of taking a random action; ignored if a policy
            network is given.
        discount: discount to use for TD updates.
        logger: logger object to be used by learner.
        checkpoint: boolean indicating whether to checkpoint the learner.
        checkpoint_subpath: directory for the checkpoint.
        policy_networks: if given, this will be used as the policy network.
            Otherwise, an epsilon greedy policy using the online Q network will be
            created. Policy network is used in the actor to sample actions.
        max_gradient_norm: used for gradient clipping.
        replay_table_name: string indicating what name to give the replay table.
    """

    environment_spec: specs.MAEnvironmentSpec
    networks: Dict[str, snt.Module]
    policy_optimizer: snt.Optimizer
    shared_weights: bool = True
    batch_size: int = 1
    prefetch_size: int = 4
    target_update_period: int = 100
    samples_per_insert: float = 32.0
    min_replay_size: int = 1
    max_replay_size: int = 1000000
    importance_sampling_exponent: float = 0.2
    priority_exponent: float = 0.6
    n_step: int = 1
    epsilon: Optional[tf.Tensor] = None
    discount: float = 1.00
    logger: loggers.Logger = None
    checkpoint: bool = True
    checkpoint_subpath: str = "~/mava/"
    policy_networks: Optional[Dict[str, snt.Module]] = None
    max_gradient_norm: Optional[float] = None
    replay_table_name: str = reverb_adders.DEFAULT_PRIORITY_TABLE
    counter: counting.Counter = None
    clipping: bool = False
    communication_module: BaseCommunicationModule = BroadcastedCommunication
    sequence_length: int = 10
    period: int = 1


class DIALBuilder(SystemBuilder):
    """Builder for DIAL which constructs individual components of the system."""

    """Defines an interface for defining the components of an MARL system.
      Implementations of this interface contain a complete specification of a
      concrete MARL system. An instance of this class can be used to build an
      MARL system which interacts with the environment either locally or in a
      distributed setup.
      """

    def __init__(
        self,
        config: DIALConfig,
        executor_fn: Type[core.Executor] = DIALExecutor,
    ):
        """Args:
        config: Configuration options for the DIAL system.
        executor_fn: Executor function to use"""

        self._config = config

        """ _agents: a list of the agent specs (ids).
            _agent_types: a list of the types of agents to be used."""
        self._agents = self._config.environment_spec.get_agent_ids()
        self._agent_types = self._config.environment_spec.get_agent_types()
        self._executor_fn = executor_fn

    def make_replay_tables(
        self,
        environment_spec: specs.MAEnvironmentSpec,
    ) -> List[reverb.Table]:
        """Create tables to insert data into."""

        # Select adder
        if issubclass(self._executor_fn, executors.FeedForwardExecutor):
            adder = reverb_adders.ParallelNStepTransitionAdder.signature(
                environment_spec
            )
        elif issubclass(self._executor_fn, executors.RecurrentExecutor):
            core_state_spec = {}
            for agent in self._agents:
                agent_type = agent.split("_")[0]
                core_state_spec[agent] = {
                    "state": tf2_utils.squeeze_batch_dim(
                        self._config.networks[agent_type].initial_state(1)
                    ),
                    "message": tf2_utils.squeeze_batch_dim(
                        self._config.networks[agent_type].initial_message(1)
                    ),
                }
            adder = reverb_adders.ParallelEpisodeAdder.signature(
                environment_spec, core_state_spec
            )
        else:
            raise NotImplementedError("Unknown executor type: ", self._executor_fn)

        return [
            reverb.Table.queue(
                name=self._config.replay_table_name,
                max_size=self._config.max_replay_size,
                signature=adder,
            )
        ]

    def make_dataset_iterator(
        self,
        replay_client: reverb.Client,
    ) -> Iterator[reverb.ReplaySample]:
        """Create a dataset iterator to use for learning/updating the system."""
        dataset = reverb.ReplayDataset.from_table_signature(
            server_address=replay_client.server_address,
            table=self._config.replay_table_name,
            max_in_flight_samples_per_worker=1,
            # sequence_length=self._config.sequence_length,
            emit_timesteps=False,
        )
        dataset = dataset.batch(self._config.batch_size, drop_remainder=True)
        return iter(dataset)

    def make_adder(
        self,
        replay_client: reverb.Client,
    ) -> Optional[adders.ParallelAdder]:
        """Create an adder which records data generated by the executor/environment.
        Args:
          replay_client: Reverb Client which points to the replay server.
        """

        # Select adder
        if issubclass(self._executor_fn, executors.FeedForwardExecutor):
            adder = reverb_adders.ParallelNStepTransitionAdder(
                priority_fns=None,  # {self._config.replay_table_name: lambda x: 1.0},
                client=replay_client,
                n_step=self._config.n_step,
                discount=self._config.discount,
            )
        elif issubclass(self._executor_fn, executors.RecurrentExecutor):
            adder = reverb_adders.ParallelEpisodeAdder(
                priority_fns=None,  # {self._config.replay_table_name: lambda x: 1.0},
                client=replay_client,
                max_sequence_length=self._config.sequence_length,
                # period=self._config.period,
            )
        else:
            raise NotImplementedError("Unknown executor type: ", self._executor_fn)

        return adder

    def make_executor(
        self,
        policy_networks: Dict[str, snt.Module],
        communication_module: BaseCommunicationModule,
        adder: Optional[adders.ParallelAdder] = None,
        variable_source: Optional[core.VariableSource] = None,
    ) -> core.Executor:
        """Create an executor instance.
        Args:
          policy_networks: A struct of instance of all the different policy networks;
           this should be a callable
            which takes as input observations and returns actions.
          adder: How data is recorded (e.g. added to replay).
          variable_source: A source providing the necessary executor parameters.
        """
        shared_weights = self._config.shared_weights

        variable_client = None
        if variable_source:
            agent_keys = self._agent_types if shared_weights else self._agents

            # Create policy variables
            variables = {}
            for agent in agent_keys:
                variables[agent] = policy_networks[agent].variables

            # Get new policy variables
            variable_client = variable_utils.VariableClient(
                client=variable_source,
                variables={"policy": variables},
                update_period=10,
            )

            # Make sure not to use a random policy after checkpoint restoration by
            # assigning variables before running the environment loop.
            variable_client.update_and_wait()

        # Create the actor which defines how we take actions.
        return self._executor_fn(
            policy_networks=policy_networks,
            communication_module=communication_module,
            shared_weights=shared_weights,
            variable_client=variable_client,
            adder=adder,
        )

    def make_trainer(
        self,
        networks: Dict[str, Dict[str, snt.Module]],
        dataset: Iterator[reverb.ReplaySample],
        communication_module: BaseCommunicationModule,
        huber_loss_parameter: float = 1.0,
        replay_client: Optional[reverb.Client] = None,
        counter: Optional[counting.Counter] = None,
        logger: Optional[types.NestedLogger] = None,
    ) -> core.Trainer:
        """Creates an instance of the trainer.
        Args:
          networks: struct describing the networks needed by the trainer; this can
            be specific to the trainer in question.
          dataset: iterator over samples from replay.
          replay_client: client which allows communication with replay, e.g. in
            order to update priorities.
          counter: a Counter which allows for recording of counts (trainer steps,
            executor steps, etc.) distributed throughout the system.
          logger: Logger object for logging metadata.
        """
        agents = self._agents
        agent_types = self._agent_types
        shared_weights = self._config.shared_weights
        clipping = self._config.clipping
        discount = self._config.discount
        target_update_period = self._config.target_update_period
        max_gradient_norm = self._config.max_gradient_norm
        importance_sampling_exponent = self._config.importance_sampling_exponent

        # The learner updates the parameters (and initializes them).
        trainer = DIALTrainer(
            agents=agents,
            agent_types=agent_types,
            networks=networks["policies"],
            target_network=networks["target_policies"],
            observation_networks=networks["observations"],
            shared_weights=shared_weights,
            discount=discount,
            importance_sampling_exponent=importance_sampling_exponent,
            policy_optimizer=self._config.policy_optimizer,
            target_update_period=target_update_period,
            dataset=dataset,
            huber_loss_parameter=huber_loss_parameter,
            replay_client=replay_client,
            clipping=clipping,
            counter=counter,
            logger=logger,
            checkpoint=self._config.checkpoint,
            max_gradient_norm=max_gradient_norm,
            communication_module=communication_module,
        )
        return trainer
>>>>>>> c742ea4f


class DIAL(system.System):
    """DIAL system.
    This implements a single-process DIAL system. This is an actor-critic based
    system that generates data via a behavior policy, inserts N-step transitions into
    a replay buffer, and periodically updates the policies of each agent
    (and as a result the behavior) by sampling uniformly from this buffer.
    """

    def __init__(
        self,
        environment_factory: Callable[[bool], dm_env.Environment],
        network_factory: Dict[str, snt.Module],
        # observation_networks: Dict[str, snt.Module],
        architecture: Type[BaseArchitecture] = DecentralisedPolicyActor,
        executor_fn: Type[core.Executor] = DIALExecutor,
        log_info: Tuple = None,
        num_executors: int = 1,
        num_caches: int = 0,
        environment_spec: mava_specs.MAEnvironmentSpec = None,
        shared_weights: bool = True,
        discount: float = 1.0,
        batch_size: int = 32,
        prefetch_size: int = 4,
        target_update_period: int = 100,
        min_replay_size: int = 100,
        max_replay_size: int = 1000000,
        samples_per_insert: float = 32.0,
        policy_optimizer: snt.Optimizer = snt.optimizers.RMSProp(5e-4, momentum=0.95),
        n_step: int = 1,
        sequence_length: int = 20,
        period: int = 20,
        importance_sampling_exponent: float = 0.2,
        priority_exponent: float = 0.6,
        epsilon: Optional[tf.Tensor] = None,
        counter: counting.Counter = None,
        max_executor_steps: int = None,
        checkpoint: bool = True,
        checkpoint_subpath: str = "~/mava/",
        # policy_networks: Optional[Dict[str, snt.Module]] = None,
        max_gradient_norm: Optional[float] = None,
        replay_table_name: str = reverb_adders.DEFAULT_PRIORITY_TABLE,
        communication_module: BaseCommunicationModule = BroadcastedCommunication,
        trainer_logger: MavaLogger = None,
        exec_logger: MavaLogger = None,
        eval_logger: MavaLogger = None,
    ):
        # TODO: Update args
        """Initialize the system.
        Args:
            environment_spec: description of the actions, observations, etc.
            networks: the online Q network (the one being optimized)
            batch_size: batch size for updates.
            prefetch_size: size to prefetch from replay.
            target_update_period: number of learner steps to perform before updating
                the target networks.
            samples_per_insert: number of samples to take from replay for every insert
                that is made.
            min_replay_size: minimum replay size before updating. This and all
                following arguments are related to dataset construction and will be
                ignored if a dataset argument is passed.
            max_replay_size: maximum replay size.
            importance_sampling_exponent: power to which importance weights are raised
                before normalizing.
            priority_exponent: exponent used in prioritized sampling.
            n_step: number of steps to squash into a single transition.
            epsilon: probability of taking a random action; ignored if a policy
                network is given.
            discount: discount to use for TD updates.
            logger: logger object to be used by learner.
            checkpoint: boolean indicating whether to checkpoint the learner.
            checkpoint_subpath: directory for the checkpoint.
            policy_networks: if given, this will be used as the policy network.
                Otherwise, an epsilon greedy policy using the online Q network will be
                created. Policy network is used in the actor to sample actions.
            max_gradient_norm: used for gradient clipping.
            replay_table_name: string indicating what name to give the replay table."""

        if not environment_spec:
            environment_spec = mava_specs.MAEnvironmentSpec(
                environment_factory(evaluation=False)  # type: ignore
            )

        self._architecture_fn = architecture
        self._communication_module_fn = communication_module
        self._environment_factory = environment_factory
        self._network_factory = network_factory
        self._log_info = log_info
        self._environment_spec = environment_spec
        self._shared_weights = shared_weights
        self._num_exectors = num_executors
        self._num_caches = num_caches
        self._max_executor_steps = max_executor_steps
        self._checkpoint_subpath = checkpoint_subpath
        self._checkpoint = checkpoint
        self._trainer_logger = trainer_logger
        self._exec_logger = exec_logger
        self._eval_logger = eval_logger

        extra_specs = self._get_extra_specs()

        self._builder = builder.DIALBuilder(
            builder.DIALConfig(
                environment_spec=environment_spec,
                # networks=networks,
                shared_weights=shared_weights,
                batch_size=batch_size,
                prefetch_size=prefetch_size,
                target_update_period=target_update_period,
                samples_per_insert=samples_per_insert,
                min_replay_size=min_replay_size,
                max_replay_size=max_replay_size,
                importance_sampling_exponent=importance_sampling_exponent,
                priority_exponent=priority_exponent,
                n_step=n_step,
                epsilon=epsilon,
                discount=discount,
                counter=counter,
                checkpoint=checkpoint,
                checkpoint_subpath=checkpoint_subpath,
                # policy_networks=policy_networks,
                max_gradient_norm=max_gradient_norm,
                replay_table_name=replay_table_name,
                policy_optimizer=policy_optimizer,
                sequence_length=sequence_length,
                period=period,
            ),
            executor_fn=executor_fn,
            extra_specs=extra_specs,
        )

        # # Create a replay server to add data to. This uses no limiter behavior in
        # # order to allow the Agent interface to handle it.
        # replay_table = builder.make_replay_tables(environment_spec=environment_spec)
        # self._server = reverb.Server(replay_table, port=None)
        # replay_client = reverb.Client(f"localhost:{self._server.port}")
        #
        # self._can_sample: Callable[[], bool] = lambda: replay_table[0].can_sample(
        #     batch_size
        # )
        #
        # # The adder is used to insert observations into replay.
        # adder = builder.make_adder(replay_client)
        #
        # # The dataset provides an interface to sample from replay.
        # dataset = builder.make_dataset_iterator(replay_client)
        #
        # # Create system architecture
        # # TODO (Kevin): create decentralised/centralised/networked actor architectures
        # # see mava/components/tf/architectures
        # architecture = self._architecture(
        #     environment_spec=environment_spec,
        #     policy_networks=networks,
        #     observation_networks=observation_networks,
        #     shared_weights=shared_weights,
        # )
        #
        # # Add differentiable communication and get networks
        # # TODO (Kevin): create differentiable communication module
        # # See mava/components/tf/modules/communication
        # self._communication_module = communication_module(
        #     architecture=architecture,
        #     shared=True,
        #     channel_size=1,
        #     channel_noise=0,
        # )
        #
        # networks = self._communication_module.create_system()
        #
        # # Create the actor which defines how we take actions.
        # executor = builder.make_executor(
        #     policy_networks=networks["policies"],
        #     adder=adder,
        #     communication_module=self._communication_module,
        # )
        #
        # # The learner updates the parameters (and initializes them).
        # trainer = builder.make_trainer(
        #     networks=networks,
        #     dataset=dataset,
        #     counter=counter,
        #     logger=self._trainer_logger,
        #     checkpoint=checkpoint,
        #     communication_module=self._communication_module,
        # )
        #
        # super().__init__(
        #     executor=executor,
        #     trainer=trainer,
        #     min_observations=max(batch_size, min_replay_size),
        #     observations_per_step=float(batch_size) / samples_per_insert,
        # )

    def _get_extra_specs(self) -> Any:
        agents = self._environment_spec.get_agent_ids()
        networks = self._network_factory(  # type: ignore
            environment_spec=self._environment_spec
        )
        core_state_spec = {}
        for agent in agents:
            agent_type = agent.split("_")[0]
            core_state_spec[agent] = {
                "state": tf2_utils.squeeze_batch_dim(
                    networks["policies"][agent_type].initial_state(1)
                ),
                "message": tf2_utils.squeeze_batch_dim(
                    networks["policies"][agent_type].initial_message(1)
                ),
            }
        extras = {"core_states": core_state_spec}
        return extras

    # def update(self) -> None:
    #     learner_step = False
    #     while self._can_sample():
    #         self._trainer.step()
    #         learner_step = True
    #     if learner_step:
    #         self._executor.update()

    def replay(self) -> Any:
        """The replay storage."""
        return self._builder.make_replay_tables(self._environment_spec)

    def counter(self) -> Any:
        return tf2_savers.CheckpointingRunner(
            counting.Counter(),
            time_delta_minutes=15,
            directory=self._checkpoint_subpath,
            subdirectory="counter",
        )

    def trainer(
        self,
        replay: reverb.Client,
        counter: counting.Counter,
    ) -> mava.core.Trainer:
        """The Trainer part of the system."""

        # Create the networks to optimize (online)
        networks = self._network_factory(  # type: ignore
            environment_spec=self._environment_spec
        )

        # Create system architecture with target networks.
        architecture = self._architecture_fn(
            environment_spec=self._environment_spec,
            observation_networks=networks["observations"],
            policy_networks=networks["policies"],
            shared_weights=self._shared_weights,
        )

        communication_module = self._communication_module_fn(
            architecture=architecture,
            shared=True,
            channel_size=1,
            channel_noise=0,
        )

        system_networks = communication_module.create_system()

        dataset = self._builder.make_dataset_iterator(replay)
        counter = counting.Counter(counter, "trainer")

        return self._builder.make_trainer(
            networks=system_networks,
            dataset=dataset,
            counter=counter,
            logger=self._trainer_logger,
            # checkpoint=self._checkpoint,
            communication_module=communication_module,
        )

    def executor(
        self,
        executor_id: str,
        replay: reverb.Client,
        variable_source: acme.VariableSource,
        counter: counting.Counter,
    ) -> mava.ParallelEnvironmentLoop:
        """The executor process."""

        # Create the behavior policy.
        networks = self._network_factory(  # type: ignore
            environment_spec=self._environment_spec
        )

        # Create system architecture with target networks.
        architecture = self._architecture_fn(
            environment_spec=self._environment_spec,
            observation_networks=networks["observations"],
            policy_networks=networks["policies"],
            shared_weights=self._shared_weights,
        )

        communication_module = self._communication_module_fn(
            architecture=architecture,
            shared=True,
            channel_size=1,
            channel_noise=0,
        )

        _ = communication_module.create_system()

        # behaviour policy networks (obs net + policy head)
        behaviour_policy_networks = communication_module.create_behaviour_policy()

        # Create the executor.
        executor = self._builder.make_executor(
            policy_networks=behaviour_policy_networks,
            adder=self._builder.make_adder(replay),
            communication_module=communication_module,
            variable_source=variable_source,
        )

        # TODO (Arnu): figure out why factory function are giving type errors
        # Create the environment.
        environment = self._environment_factory(evaluation=False)  # type: ignore

        # Create logger and counter; actors will not spam bigtable.
        counter = counting.Counter(counter, "executor")

        # Update label to include exec id
        exec_logger = None
        if self._exec_logger:
            exec_logger = copy.deepcopy(self._exec_logger)
            exec_logger._label = f"{exec_logger._label}_{executor_id}"  # type: ignore

        # Create the loop to connect environment and executor.
        train_loop = ParallelEnvironmentLoop(
            environment, executor, counter=counter, logger=exec_logger
        )

        train_loop = DetailedPerAgentStatistics(train_loop)

        return train_loop

    def evaluator(
        self,
        variable_source: acme.VariableSource,
        counter: counting.Counter,
        logger: loggers.Logger = None,
    ) -> Any:
        """The evaluation process."""

        # Create the behavior policy.
        networks = self._network_factory(  # type: ignore
            environment_spec=self._environment_spec
        )

        # Create system architecture with target networks.
        architecture = self._architecture_fn(
            environment_spec=self._environment_spec,
            observation_networks=networks["observations"],
            policy_networks=networks["policies"],
            shared_weights=self._shared_weights,
        )

        communication_module = self._communication_module_fn(
            architecture=architecture,
            shared=True,
            channel_size=1,
            channel_noise=0,
        )

        _ = communication_module.create_system()

        # behaviour policy networks (obs net + policy head)
        behaviour_policy_networks = communication_module.create_behaviour_policy()

        # Create the executor.
        executor = self._builder.make_executor(
            policy_networks=behaviour_policy_networks,
            communication_module=communication_module,
            variable_source=variable_source,
        )

        # Make the environment.
        environment = self._environment_factory(evaluation=True)  # type: ignore

        # Create logger and counter.
        counter = counting.Counter(counter, "evaluator")

        # Create the run loop and return it.
        # Create the loop to connect environment and executor.
        eval_loop = ParallelEnvironmentLoop(
            environment, executor, counter=counter, logger=self._eval_logger
        )

        eval_loop = DetailedPerAgentStatistics(eval_loop)
        return eval_loop

    def coordinator(self, counter: counting.Counter) -> Any:
        return lp_utils.StepsLimiter(counter, self._max_executor_steps)  # type: ignore

    def build(self, name: str = "maddpg") -> Any:
        """Build the distributed system topology."""
        program = lp.Program(name=name)

        with program.group("replay"):
            replay = program.add_node(lp.ReverbNode(self.replay))

        with program.group("counter"):
            counter = program.add_node(lp.CourierNode(self.counter))

        if self._max_executor_steps:
            with program.group("coordinator"):
                _ = program.add_node(lp.CourierNode(self.coordinator, counter))

        with program.group("trainer"):
            trainer = program.add_node(lp.CourierNode(self.trainer, replay, counter))

        with program.group("evaluator"):
            program.add_node(lp.CourierNode(self.evaluator, trainer, counter))

        if not self._num_caches:
            # Use the trainer as a single variable source.
            sources = [trainer]
        else:
            with program.group("cacher"):
                # Create a set of trainer caches.
                sources = []
                for _ in range(self._num_caches):
                    cacher = program.add_node(
                        lp.CacherNode(
                            trainer, refresh_interval_ms=2000, stale_after_ms=4000
                        )
                    )
                    sources.append(cacher)

        with program.group("executor"):
            # Add executors which pull round-robin from our variable sources.
            for executor_id in range(self._num_exectors):
                source = sources[executor_id % len(sources)]
                program.add_node(
                    lp.CourierNode(self.executor, executor_id, replay, source, counter)
                )

        return program<|MERGE_RESOLUTION|>--- conflicted
+++ resolved
@@ -39,283 +39,283 @@
 from mava.systems.tf import savers as tf2_savers
 from mava.systems.tf.dial import builder
 from mava.systems.tf.dial.execution import DIALExecutor
-<<<<<<< HEAD
+# <<<<<<< HEAD
 from mava.utils import lp_utils
 from mava.utils.loggers import MavaLogger
 from mava.wrappers import DetailedPerAgentStatistics
-=======
-from mava.systems.tf.dial.training import DIALTrainer
-
-
-@dataclasses.dataclass
-class DIALConfig:
-    """Configuration options for the DIAL system
-    Args:
-        environment_spec: description of the actions, observations, etc.
-        networks: the online Q network (the one being optimized)
-        batch_size: batch size for updates.
-        prefetch_size: size to prefetch from replay.
-        target_update_period: number of learner steps to perform before updating
-            the target networks.
-        samples_per_insert: number of samples to take from replay for every insert
-            that is made.
-        min_replay_size: minimum replay size before updating. This and all
-            following arguments are related to dataset construction and will be
-            ignored if a dataset argument is passed.
-        max_replay_size: maximum replay size.
-        importance_sampling_exponent: power to which importance weights are raised
-            before normalizing.
-        priority_exponent: exponent used in prioritized sampling.
-        n_step: number of steps to squash into a single transition.
-        epsilon: probability of taking a random action; ignored if a policy
-            network is given.
-        discount: discount to use for TD updates.
-        logger: logger object to be used by learner.
-        checkpoint: boolean indicating whether to checkpoint the learner.
-        checkpoint_subpath: directory for the checkpoint.
-        policy_networks: if given, this will be used as the policy network.
-            Otherwise, an epsilon greedy policy using the online Q network will be
-            created. Policy network is used in the actor to sample actions.
-        max_gradient_norm: used for gradient clipping.
-        replay_table_name: string indicating what name to give the replay table.
-    """
-
-    environment_spec: specs.MAEnvironmentSpec
-    networks: Dict[str, snt.Module]
-    policy_optimizer: snt.Optimizer
-    shared_weights: bool = True
-    batch_size: int = 1
-    prefetch_size: int = 4
-    target_update_period: int = 100
-    samples_per_insert: float = 32.0
-    min_replay_size: int = 1
-    max_replay_size: int = 1000000
-    importance_sampling_exponent: float = 0.2
-    priority_exponent: float = 0.6
-    n_step: int = 1
-    epsilon: Optional[tf.Tensor] = None
-    discount: float = 1.00
-    logger: loggers.Logger = None
-    checkpoint: bool = True
-    checkpoint_subpath: str = "~/mava/"
-    policy_networks: Optional[Dict[str, snt.Module]] = None
-    max_gradient_norm: Optional[float] = None
-    replay_table_name: str = reverb_adders.DEFAULT_PRIORITY_TABLE
-    counter: counting.Counter = None
-    clipping: bool = False
-    communication_module: BaseCommunicationModule = BroadcastedCommunication
-    sequence_length: int = 10
-    period: int = 1
-
-
-class DIALBuilder(SystemBuilder):
-    """Builder for DIAL which constructs individual components of the system."""
-
-    """Defines an interface for defining the components of an MARL system.
-      Implementations of this interface contain a complete specification of a
-      concrete MARL system. An instance of this class can be used to build an
-      MARL system which interacts with the environment either locally or in a
-      distributed setup.
-      """
-
-    def __init__(
-        self,
-        config: DIALConfig,
-        executor_fn: Type[core.Executor] = DIALExecutor,
-    ):
-        """Args:
-        config: Configuration options for the DIAL system.
-        executor_fn: Executor function to use"""
-
-        self._config = config
-
-        """ _agents: a list of the agent specs (ids).
-            _agent_types: a list of the types of agents to be used."""
-        self._agents = self._config.environment_spec.get_agent_ids()
-        self._agent_types = self._config.environment_spec.get_agent_types()
-        self._executor_fn = executor_fn
-
-    def make_replay_tables(
-        self,
-        environment_spec: specs.MAEnvironmentSpec,
-    ) -> List[reverb.Table]:
-        """Create tables to insert data into."""
-
-        # Select adder
-        if issubclass(self._executor_fn, executors.FeedForwardExecutor):
-            adder = reverb_adders.ParallelNStepTransitionAdder.signature(
-                environment_spec
-            )
-        elif issubclass(self._executor_fn, executors.RecurrentExecutor):
-            core_state_spec = {}
-            for agent in self._agents:
-                agent_type = agent.split("_")[0]
-                core_state_spec[agent] = {
-                    "state": tf2_utils.squeeze_batch_dim(
-                        self._config.networks[agent_type].initial_state(1)
-                    ),
-                    "message": tf2_utils.squeeze_batch_dim(
-                        self._config.networks[agent_type].initial_message(1)
-                    ),
-                }
-            adder = reverb_adders.ParallelEpisodeAdder.signature(
-                environment_spec, core_state_spec
-            )
-        else:
-            raise NotImplementedError("Unknown executor type: ", self._executor_fn)
-
-        return [
-            reverb.Table.queue(
-                name=self._config.replay_table_name,
-                max_size=self._config.max_replay_size,
-                signature=adder,
-            )
-        ]
-
-    def make_dataset_iterator(
-        self,
-        replay_client: reverb.Client,
-    ) -> Iterator[reverb.ReplaySample]:
-        """Create a dataset iterator to use for learning/updating the system."""
-        dataset = reverb.ReplayDataset.from_table_signature(
-            server_address=replay_client.server_address,
-            table=self._config.replay_table_name,
-            max_in_flight_samples_per_worker=1,
-            # sequence_length=self._config.sequence_length,
-            emit_timesteps=False,
-        )
-        dataset = dataset.batch(self._config.batch_size, drop_remainder=True)
-        return iter(dataset)
-
-    def make_adder(
-        self,
-        replay_client: reverb.Client,
-    ) -> Optional[adders.ParallelAdder]:
-        """Create an adder which records data generated by the executor/environment.
-        Args:
-          replay_client: Reverb Client which points to the replay server.
-        """
-
-        # Select adder
-        if issubclass(self._executor_fn, executors.FeedForwardExecutor):
-            adder = reverb_adders.ParallelNStepTransitionAdder(
-                priority_fns=None,  # {self._config.replay_table_name: lambda x: 1.0},
-                client=replay_client,
-                n_step=self._config.n_step,
-                discount=self._config.discount,
-            )
-        elif issubclass(self._executor_fn, executors.RecurrentExecutor):
-            adder = reverb_adders.ParallelEpisodeAdder(
-                priority_fns=None,  # {self._config.replay_table_name: lambda x: 1.0},
-                client=replay_client,
-                max_sequence_length=self._config.sequence_length,
-                # period=self._config.period,
-            )
-        else:
-            raise NotImplementedError("Unknown executor type: ", self._executor_fn)
-
-        return adder
-
-    def make_executor(
-        self,
-        policy_networks: Dict[str, snt.Module],
-        communication_module: BaseCommunicationModule,
-        adder: Optional[adders.ParallelAdder] = None,
-        variable_source: Optional[core.VariableSource] = None,
-    ) -> core.Executor:
-        """Create an executor instance.
-        Args:
-          policy_networks: A struct of instance of all the different policy networks;
-           this should be a callable
-            which takes as input observations and returns actions.
-          adder: How data is recorded (e.g. added to replay).
-          variable_source: A source providing the necessary executor parameters.
-        """
-        shared_weights = self._config.shared_weights
-
-        variable_client = None
-        if variable_source:
-            agent_keys = self._agent_types if shared_weights else self._agents
-
-            # Create policy variables
-            variables = {}
-            for agent in agent_keys:
-                variables[agent] = policy_networks[agent].variables
-
-            # Get new policy variables
-            variable_client = variable_utils.VariableClient(
-                client=variable_source,
-                variables={"policy": variables},
-                update_period=10,
-            )
-
-            # Make sure not to use a random policy after checkpoint restoration by
-            # assigning variables before running the environment loop.
-            variable_client.update_and_wait()
-
-        # Create the actor which defines how we take actions.
-        return self._executor_fn(
-            policy_networks=policy_networks,
-            communication_module=communication_module,
-            shared_weights=shared_weights,
-            variable_client=variable_client,
-            adder=adder,
-        )
-
-    def make_trainer(
-        self,
-        networks: Dict[str, Dict[str, snt.Module]],
-        dataset: Iterator[reverb.ReplaySample],
-        communication_module: BaseCommunicationModule,
-        huber_loss_parameter: float = 1.0,
-        replay_client: Optional[reverb.Client] = None,
-        counter: Optional[counting.Counter] = None,
-        logger: Optional[types.NestedLogger] = None,
-    ) -> core.Trainer:
-        """Creates an instance of the trainer.
-        Args:
-          networks: struct describing the networks needed by the trainer; this can
-            be specific to the trainer in question.
-          dataset: iterator over samples from replay.
-          replay_client: client which allows communication with replay, e.g. in
-            order to update priorities.
-          counter: a Counter which allows for recording of counts (trainer steps,
-            executor steps, etc.) distributed throughout the system.
-          logger: Logger object for logging metadata.
-        """
-        agents = self._agents
-        agent_types = self._agent_types
-        shared_weights = self._config.shared_weights
-        clipping = self._config.clipping
-        discount = self._config.discount
-        target_update_period = self._config.target_update_period
-        max_gradient_norm = self._config.max_gradient_norm
-        importance_sampling_exponent = self._config.importance_sampling_exponent
-
-        # The learner updates the parameters (and initializes them).
-        trainer = DIALTrainer(
-            agents=agents,
-            agent_types=agent_types,
-            networks=networks["policies"],
-            target_network=networks["target_policies"],
-            observation_networks=networks["observations"],
-            shared_weights=shared_weights,
-            discount=discount,
-            importance_sampling_exponent=importance_sampling_exponent,
-            policy_optimizer=self._config.policy_optimizer,
-            target_update_period=target_update_period,
-            dataset=dataset,
-            huber_loss_parameter=huber_loss_parameter,
-            replay_client=replay_client,
-            clipping=clipping,
-            counter=counter,
-            logger=logger,
-            checkpoint=self._config.checkpoint,
-            max_gradient_norm=max_gradient_norm,
-            communication_module=communication_module,
-        )
-        return trainer
->>>>>>> c742ea4f
+# =======
+# from mava.systems.tf.dial.training import DIALTrainer
+#
+#
+# @dataclasses.dataclass
+# class DIALConfig:
+#     """Configuration options for the DIAL system
+#     Args:
+#         environment_spec: description of the actions, observations, etc.
+#         networks: the online Q network (the one being optimized)
+#         batch_size: batch size for updates.
+#         prefetch_size: size to prefetch from replay.
+#         target_update_period: number of learner steps to perform before updating
+#             the target networks.
+#         samples_per_insert: number of samples to take from replay for every insert
+#             that is made.
+#         min_replay_size: minimum replay size before updating. This and all
+#             following arguments are related to dataset construction and will be
+#             ignored if a dataset argument is passed.
+#         max_replay_size: maximum replay size.
+#         importance_sampling_exponent: power to which importance weights are raised
+#             before normalizing.
+#         priority_exponent: exponent used in prioritized sampling.
+#         n_step: number of steps to squash into a single transition.
+#         epsilon: probability of taking a random action; ignored if a policy
+#             network is given.
+#         discount: discount to use for TD updates.
+#         logger: logger object to be used by learner.
+#         checkpoint: boolean indicating whether to checkpoint the learner.
+#         checkpoint_subpath: directory for the checkpoint.
+#         policy_networks: if given, this will be used as the policy network.
+#             Otherwise, an epsilon greedy policy using the online Q network will be
+#             created. Policy network is used in the actor to sample actions.
+#         max_gradient_norm: used for gradient clipping.
+#         replay_table_name: string indicating what name to give the replay table.
+#     """
+#
+#     environment_spec: specs.MAEnvironmentSpec
+#     networks: Dict[str, snt.Module]
+#     policy_optimizer: snt.Optimizer
+#     shared_weights: bool = True
+#     batch_size: int = 1
+#     prefetch_size: int = 4
+#     target_update_period: int = 100
+#     samples_per_insert: float = 32.0
+#     min_replay_size: int = 1
+#     max_replay_size: int = 1000000
+#     importance_sampling_exponent: float = 0.2
+#     priority_exponent: float = 0.6
+#     n_step: int = 1
+#     epsilon: Optional[tf.Tensor] = None
+#     discount: float = 1.00
+#     logger: loggers.Logger = None
+#     checkpoint: bool = True
+#     checkpoint_subpath: str = "~/mava/"
+#     policy_networks: Optional[Dict[str, snt.Module]] = None
+#     max_gradient_norm: Optional[float] = None
+#     replay_table_name: str = reverb_adders.DEFAULT_PRIORITY_TABLE
+#     counter: counting.Counter = None
+#     clipping: bool = False
+#     communication_module: BaseCommunicationModule = BroadcastedCommunication
+#     sequence_length: int = 10
+#     period: int = 1
+#
+#
+# class DIALBuilder(SystemBuilder):
+#     """Builder for DIAL which constructs individual components of the system."""
+#
+#     """Defines an interface for defining the components of an MARL system.
+#       Implementations of this interface contain a complete specification of a
+#       concrete MARL system. An instance of this class can be used to build an
+#       MARL system which interacts with the environment either locally or in a
+#       distributed setup.
+#       """
+#
+#     def __init__(
+#         self,
+#         config: DIALConfig,
+#         executor_fn: Type[core.Executor] = DIALExecutor,
+#     ):
+#         """Args:
+#         config: Configuration options for the DIAL system.
+#         executor_fn: Executor function to use"""
+#
+#         self._config = config
+#
+#         """ _agents: a list of the agent specs (ids).
+#             _agent_types: a list of the types of agents to be used."""
+#         self._agents = self._config.environment_spec.get_agent_ids()
+#         self._agent_types = self._config.environment_spec.get_agent_types()
+#         self._executor_fn = executor_fn
+#
+#     def make_replay_tables(
+#         self,
+#         environment_spec: specs.MAEnvironmentSpec,
+#     ) -> List[reverb.Table]:
+#         """Create tables to insert data into."""
+#
+#         # Select adder
+#         if issubclass(self._executor_fn, executors.FeedForwardExecutor):
+#             adder = reverb_adders.ParallelNStepTransitionAdder.signature(
+#                 environment_spec
+#             )
+#         elif issubclass(self._executor_fn, executors.RecurrentExecutor):
+#             core_state_spec = {}
+#             for agent in self._agents:
+#                 agent_type = agent.split("_")[0]
+#                 core_state_spec[agent] = {
+#                     "state": tf2_utils.squeeze_batch_dim(
+#                         self._config.networks[agent_type].initial_state(1)
+#                     ),
+#                     "message": tf2_utils.squeeze_batch_dim(
+#                         self._config.networks[agent_type].initial_message(1)
+#                     ),
+#                 }
+#             adder = reverb_adders.ParallelEpisodeAdder.signature(
+#                 environment_spec, core_state_spec
+#             )
+#         else:
+#             raise NotImplementedError("Unknown executor type: ", self._executor_fn)
+#
+#         return [
+#             reverb.Table.queue(
+#                 name=self._config.replay_table_name,
+#                 max_size=self._config.max_replay_size,
+#                 signature=adder,
+#             )
+#         ]
+#
+#     def make_dataset_iterator(
+#         self,
+#         replay_client: reverb.Client,
+#     ) -> Iterator[reverb.ReplaySample]:
+#         """Create a dataset iterator to use for learning/updating the system."""
+#         dataset = reverb.ReplayDataset.from_table_signature(
+#             server_address=replay_client.server_address,
+#             table=self._config.replay_table_name,
+#             max_in_flight_samples_per_worker=1,
+#             # sequence_length=self._config.sequence_length,
+#             emit_timesteps=False,
+#         )
+#         dataset = dataset.batch(self._config.batch_size, drop_remainder=True)
+#         return iter(dataset)
+#
+#     def make_adder(
+#         self,
+#         replay_client: reverb.Client,
+#     ) -> Optional[adders.ParallelAdder]:
+#         """Create an adder which records data generated by the executor/environment.
+#         Args:
+#           replay_client: Reverb Client which points to the replay server.
+#         """
+#
+#         # Select adder
+#         if issubclass(self._executor_fn, executors.FeedForwardExecutor):
+#             adder = reverb_adders.ParallelNStepTransitionAdder(
+#                 priority_fns=None,  # {self._config.replay_table_name: lambda x: 1.0},
+#                 client=replay_client,
+#                 n_step=self._config.n_step,
+#                 discount=self._config.discount,
+#             )
+#         elif issubclass(self._executor_fn, executors.RecurrentExecutor):
+#             adder = reverb_adders.ParallelEpisodeAdder(
+#                 priority_fns=None,  # {self._config.replay_table_name: lambda x: 1.0},
+#                 client=replay_client,
+#                 max_sequence_length=self._config.sequence_length,
+#                 # period=self._config.period,
+#             )
+#         else:
+#             raise NotImplementedError("Unknown executor type: ", self._executor_fn)
+#
+#         return adder
+#
+#     def make_executor(
+#         self,
+#         policy_networks: Dict[str, snt.Module],
+#         communication_module: BaseCommunicationModule,
+#         adder: Optional[adders.ParallelAdder] = None,
+#         variable_source: Optional[core.VariableSource] = None,
+#     ) -> core.Executor:
+#         """Create an executor instance.
+#         Args:
+#           policy_networks: A struct of instance of all the different policy networks;
+#            this should be a callable
+#             which takes as input observations and returns actions.
+#           adder: How data is recorded (e.g. added to replay).
+#           variable_source: A source providing the necessary executor parameters.
+#         """
+#         shared_weights = self._config.shared_weights
+#
+#         variable_client = None
+#         if variable_source:
+#             agent_keys = self._agent_types if shared_weights else self._agents
+#
+#             # Create policy variables
+#             variables = {}
+#             for agent in agent_keys:
+#                 variables[agent] = policy_networks[agent].variables
+#
+#             # Get new policy variables
+#             variable_client = variable_utils.VariableClient(
+#                 client=variable_source,
+#                 variables={"policy": variables},
+#                 update_period=10,
+#             )
+#
+#             # Make sure not to use a random policy after checkpoint restoration by
+#             # assigning variables before running the environment loop.
+#             variable_client.update_and_wait()
+#
+#         # Create the actor which defines how we take actions.
+#         return self._executor_fn(
+#             policy_networks=policy_networks,
+#             communication_module=communication_module,
+#             shared_weights=shared_weights,
+#             variable_client=variable_client,
+#             adder=adder,
+#         )
+#
+#     def make_trainer(
+#         self,
+#         networks: Dict[str, Dict[str, snt.Module]],
+#         dataset: Iterator[reverb.ReplaySample],
+#         communication_module: BaseCommunicationModule,
+#         huber_loss_parameter: float = 1.0,
+#         replay_client: Optional[reverb.Client] = None,
+#         counter: Optional[counting.Counter] = None,
+#         logger: Optional[types.NestedLogger] = None,
+#     ) -> core.Trainer:
+#         """Creates an instance of the trainer.
+#         Args:
+#           networks: struct describing the networks needed by the trainer; this can
+#             be specific to the trainer in question.
+#           dataset: iterator over samples from replay.
+#           replay_client: client which allows communication with replay, e.g. in
+#             order to update priorities.
+#           counter: a Counter which allows for recording of counts (trainer steps,
+#             executor steps, etc.) distributed throughout the system.
+#           logger: Logger object for logging metadata.
+#         """
+#         agents = self._agents
+#         agent_types = self._agent_types
+#         shared_weights = self._config.shared_weights
+#         clipping = self._config.clipping
+#         discount = self._config.discount
+#         target_update_period = self._config.target_update_period
+#         max_gradient_norm = self._config.max_gradient_norm
+#         importance_sampling_exponent = self._config.importance_sampling_exponent
+#
+#         # The learner updates the parameters (and initializes them).
+#         trainer = DIALTrainer(
+#             agents=agents,
+#             agent_types=agent_types,
+#             networks=networks["policies"],
+#             target_network=networks["target_policies"],
+#             observation_networks=networks["observations"],
+#             shared_weights=shared_weights,
+#             discount=discount,
+#             importance_sampling_exponent=importance_sampling_exponent,
+#             policy_optimizer=self._config.policy_optimizer,
+#             target_update_period=target_update_period,
+#             dataset=dataset,
+#             huber_loss_parameter=huber_loss_parameter,
+#             replay_client=replay_client,
+#             clipping=clipping,
+#             counter=counter,
+#             logger=logger,
+#             checkpoint=self._config.checkpoint,
+#             max_gradient_norm=max_gradient_norm,
+#             communication_module=communication_module,
+#         )
+#         return trainer
+# >>>>>>> origin
 
 
 class DIAL(system.System):
