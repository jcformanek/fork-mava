--- conflicted
+++ resolved
@@ -217,12 +217,7 @@
     def update(self, wait: bool = False) -> None:
         """Update the policy variables."""
         if self._variable_client:
-<<<<<<< HEAD
-            # TODO (dries): Maybe changes this to a async get?
-            self._variable_client.get_and_wait()
-=======
             self._variable_client.get_async()
->>>>>>> 00361fa5
 
 
 class MADDPGRecurrentExecutor(executors.RecurrentExecutor):
@@ -266,13 +261,10 @@
         self._counts = counts
         self._net_to_ints = net_to_ints
         self._network_int_keys_extras: Dict[str, np.array] = {}
-<<<<<<< HEAD
         self._cum_rewards: Dict[str, float] = {
             agent_key: 0.0 for agent_key in self._agent_specs.keys()
         }
 
-=======
->>>>>>> 00361fa5
         super().__init__(
             policy_networks=policy_networks,
             agent_net_keys=agent_net_keys,
@@ -370,7 +362,6 @@
             actions[agent], policies[agent] = self.select_action(agent, observation)
         return actions, policies
 
-<<<<<<< HEAD
     def _custom_end_of_episode_logic(self) -> None:
         """Custom logic at the end of an episode."""
         return
@@ -379,8 +370,6 @@
         for agent_key in rewards.keys():
             self._cum_rewards[agent_key] += rewards[agent_key]
 
-=======
->>>>>>> 00361fa5
     def observe_first(
         self,
         timestep: dm_env.TimeStep,
@@ -447,22 +436,13 @@
             }
             next_extras.update({"core_states": numpy_states})
         next_extras["network_int_keys"] = self._network_int_keys_extras
-<<<<<<< HEAD
         self._add_to_cum_rewards(next_timestep.reward)
         self._adder.add(policy, next_timestep, next_extras)  # type: ignore
         # Custom end of episode logic.
         if next_timestep.last():
             self._custom_end_of_episode_logic()
-=======
-        self._adder.add(policy, next_timestep, next_extras)  # type: ignore
->>>>>>> 00361fa5
 
     def update(self, wait: bool = False) -> None:
         """Update the policy variables."""
         if self._variable_client:
-<<<<<<< HEAD
-            # TODO (dries): Maybe changes this to a async get?
-            self._variable_client.get_and_wait()
-=======
-            self._variable_client.get_async()
->>>>>>> 00361fa5
+            self._variable_client.get_async()