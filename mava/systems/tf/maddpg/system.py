--- conflicted
+++ resolved
@@ -240,7 +240,8 @@
     ) -> Tuple[DecentralisedQValueActorCritic, Dict[str, Dict[str, snt.Module]]]:
         # Create the networks to optimize (online)
         networks = self._network_factory(  # type: ignore
-            environment_spec=self._environment_spec, shared_weights=self._shared_weights
+            environment_spec=self._environment_spec,
+            agent_net_config=self._agent_net_config,
         )
 
         # Create system architecture with target networks.
@@ -254,7 +255,7 @@
             "observation_networks": networks["observations"],
             "policy_networks": networks["policies"],
             "critic_networks": networks["critics"],
-            "shared_weights": self._shared_weights,
+            "agent_net_config": self._agent_net_config,
         }
         if self._connection_spec:
             architecture_config["network_spec"] = self._connection_spec
@@ -282,15 +283,6 @@
     ) -> mava.core.Trainer:
         """The Trainer part of the system."""
 
-<<<<<<< HEAD
-=======
-        # Create the networks to optimize (online)
-        networks = self._network_factory(  # type: ignore
-            environment_spec=self._environment_spec,
-            agent_net_config=self._agent_net_config,
-        )
-
->>>>>>> 690253a4
         # create logger
         trainer_logger_config = {}
         if self._logger_config and "trainer" in self._logger_config:
@@ -299,28 +291,8 @@
             "trainer", **trainer_logger_config
         )
 
-<<<<<<< HEAD
         # Create the system
         _, system_networks = self.create_system()
-=======
-        # Create system architecture with target networks.
-        adder_env_spec = self._builder.convert_discrete_to_bounded(
-            self._environment_spec
-        )
-
-        # architecture args
-        architecture_config = {
-            "environment_spec": adder_env_spec,
-            "observation_networks": networks["observations"],
-            "policy_networks": networks["policies"],
-            "critic_networks": networks["critics"],
-            "agent_net_config": self._agent_net_config,
-        }
-        if self._connection_spec:
-            architecture_config["network_spec"] = self._connection_spec
-
-        system_networks = self._architecture(**architecture_config).create_system()
->>>>>>> 690253a4
 
         dataset = self._builder.make_dataset_iterator(replay)
         counter = counting.Counter(counter, "trainer")
@@ -342,33 +314,8 @@
     ) -> mava.ParallelEnvironmentLoop:
         """The executor process."""
 
-<<<<<<< HEAD
         # Create the system
         system, _ = self.create_system()
-=======
-        # Create the behavior policy.
-        networks = self._network_factory(  # type: ignore
-            environment_spec=self._environment_spec,
-            agent_net_config=self._agent_net_config,
-        )
-
-        # architecture args
-        architecture_config = {
-            "environment_spec": self._environment_spec,
-            "observation_networks": networks["observations"],
-            "policy_networks": networks["policies"],
-            "critic_networks": networks["critics"],
-            "agent_net_config": self._agent_net_config,
-        }
-        if self._connection_spec:
-            architecture_config["network_spec"] = self._connection_spec
-
-        # Create system architecture with target networks.
-        system = self._architecture(**architecture_config)
-
-        # create variables
-        _ = system.create_system()
->>>>>>> 690253a4
 
         # behaviour policy networks (obs net + policy head)
         behaviour_policy_networks = system.create_behaviour_policy()
@@ -416,33 +363,8 @@
     ) -> Any:
         """The evaluation process."""
 
-<<<<<<< HEAD
         # Create the system
         system, _ = self.create_system()
-=======
-        # Create the behavior policy.
-        networks = self._network_factory(  # type: ignore
-            environment_spec=self._environment_spec,
-            agent_net_config=self._agent_net_config,
-        )
-
-        # architecture args
-        architecture_config = {
-            "environment_spec": self._environment_spec,
-            "observation_networks": networks["observations"],
-            "policy_networks": networks["policies"],
-            "critic_networks": networks["critics"],
-            "agent_net_config": self._agent_net_config,
-        }
-        if self._connection_spec:
-            architecture_config["network_spec"] = self._connection_spec
-
-        # Create system architecture with target networks.
-        system = self._architecture(**architecture_config)
-
-        # create variables
-        _ = system.create_system()
->>>>>>> 690253a4
 
         # behaviour policy networks (obs net + policy head)
         behaviour_policy_networks = system.create_behaviour_policy()
