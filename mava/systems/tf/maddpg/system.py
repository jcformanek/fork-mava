--- conflicted
+++ resolved
@@ -61,11 +61,7 @@
         num_caches: int = 0,
         environment_spec: mava_specs.MAEnvironmentSpec = None,
         shared_weights: bool = True,
-<<<<<<< HEAD
-        agent_net_config: Dict[str, str] = {},
-=======
         agent_net_keys: Dict[str, str] = {},
->>>>>>> e57a3f43
         discount: float = 0.99,
         batch_size: int = 256,
         prefetch_size: int = 4,
@@ -122,11 +118,7 @@
             shared_weights (bool, optional): whether agents should share weights or not.
                 When agent_net_keys are provided the value of shared_weights is ignored.
                 Defaults to True.
-<<<<<<< HEAD
-            agent_net_config: (dict, optional): specifies what network each agent uses.
-=======
             agent_net_keys: (dict, optional): specifies what network each agent uses.
->>>>>>> e57a3f43
                 Defaults to {}.
             discount (float, optional): discount factor to use for TD updates. Defaults
                 to 0.99.
@@ -195,17 +187,10 @@
             )
 
         # Setup agent networks
-<<<<<<< HEAD
-        self._agent_net_config = agent_net_config
-        if not agent_net_config:
-            agents = environment_spec.get_agent_ids()
-            self._agent_net_config = {
-=======
         self._agent_net_keys = agent_net_keys
         if not agent_net_keys:
             agents = environment_spec.get_agent_ids()
             self._agent_net_keys = {
->>>>>>> e57a3f43
                 agent: agent.split("_")[0] if shared_weights else agent
                 for agent in agents
             }
@@ -241,11 +226,7 @@
         self._builder = builder.MADDPGBuilder(
             builder.MADDPGConfig(
                 environment_spec=environment_spec,
-<<<<<<< HEAD
-                agent_net_config=self._agent_net_config,
-=======
                 agent_net_keys=self._agent_net_keys,
->>>>>>> e57a3f43
                 discount=discount,
                 batch_size=batch_size,
                 prefetch_size=prefetch_size,
@@ -282,11 +263,7 @@
         core_state_specs = {}
         networks = self._network_factory(  # type: ignore
             environment_spec=self._environment_spec,
-<<<<<<< HEAD
-            agent_net_config=self._agent_net_config,
-=======
             agent_net_keys=self._agent_net_keys,
->>>>>>> e57a3f43
         )
         for agent in agents:
             agent_type = agent.split("_")[0]
@@ -312,95 +289,9 @@
         # Create the networks to optimize (online)
         networks = self._network_factory(  # type: ignore
             environment_spec=self._environment_spec,
-            agent_net_config=self._agent_net_config,
-        )
-
-        # Create system architecture with target networks.
-        adder_env_spec = self._builder.convert_discrete_to_bounded(
-            self._environment_spec
-        )
-
-        # architecture args
-        architecture_config = {
-            "environment_spec": adder_env_spec,
-            "observation_networks": networks["observations"],
-            "policy_networks": networks["policies"],
-            "critic_networks": networks["critics"],
-            "agent_net_config": self._agent_net_config,
-        }
-        if self._connection_spec:
-            architecture_config["network_spec"] = self._connection_spec
-        system = self._architecture(**architecture_config)
-        return system, system.create_system()
-
-    def counter(self, checkpoint: bool) -> Any:
-        """Step counter
-
-        Args:
-            checkpoint (bool): whether to checkpoint the counter.
-
-        Returns:
-            Any: step counter object.
-        """
-
-        if checkpoint:
-            return tf2_savers.CheckpointingRunner(
-                counting.Counter(),
-                time_delta_minutes=15,
-                directory=self._checkpoint_subpath,
-                subdirectory="counter",
-            )
-        else:
-            return counting.Counter()
-
-    def coordinator(self, counter: counting.Counter) -> Any:
-        """Coordination helper for a distributed program
-
-        Args:
-            counter (counting.Counter): step counter object.
-
-        Returns:
-            Any: step limiter object.
-        """
-
-        return lp_utils.StepsLimiter(counter, self._max_executor_steps)
-
-    def trainer(
-        self,
-        replay: reverb.Client,
-        counter: counting.Counter,
-    ) -> mava.core.Trainer:
-        """System trainer
-
-        Args:
-            replay (reverb.Client): replay data table to pull data from.
-            counter (counting.Counter): step counter object.
-
-        Returns:
-            mava.core.Trainer: system trainer.
-        """
-
-<<<<<<< HEAD
-=======
-        # Create the networks to optimize (online)
-        networks = self._network_factory(  # type: ignore
-            environment_spec=self._environment_spec,
             agent_net_keys=self._agent_net_keys,
         )
 
->>>>>>> e57a3f43
-        # create logger
-        trainer_logger_config = {}
-        if self._logger_config and "trainer" in self._logger_config:
-            trainer_logger_config = self._logger_config["trainer"]
-        trainer_logger = self._logger_factory(  # type: ignore
-            "trainer", **trainer_logger_config
-        )
-
-<<<<<<< HEAD
-        # Create the system
-        _, system_networks = self.create_system()
-=======
         # Create system architecture with target networks.
         adder_env_spec = self._builder.convert_discrete_to_bounded(
             self._environment_spec
@@ -416,9 +307,66 @@
         }
         if self._connection_spec:
             architecture_config["network_spec"] = self._connection_spec
-
-        system_networks = self._architecture(**architecture_config).create_system()
->>>>>>> e57a3f43
+        system = self._architecture(**architecture_config)
+        return system, system.create_system()
+
+    def counter(self, checkpoint: bool) -> Any:
+        """Step counter
+
+        Args:
+            checkpoint (bool): whether to checkpoint the counter.
+
+        Returns:
+            Any: step counter object.
+        """
+
+        if checkpoint:
+            return tf2_savers.CheckpointingRunner(
+                counting.Counter(),
+                time_delta_minutes=15,
+                directory=self._checkpoint_subpath,
+                subdirectory="counter",
+            )
+        else:
+            return counting.Counter()
+
+    def coordinator(self, counter: counting.Counter) -> Any:
+        """Coordination helper for a distributed program
+
+        Args:
+            counter (counting.Counter): step counter object.
+
+        Returns:
+            Any: step limiter object.
+        """
+
+        return lp_utils.StepsLimiter(counter, self._max_executor_steps)
+
+    def trainer(
+        self,
+        replay: reverb.Client,
+        counter: counting.Counter,
+    ) -> mava.core.Trainer:
+        """System trainer
+
+        Args:
+            replay (reverb.Client): replay data table to pull data from.
+            counter (counting.Counter): step counter object.
+
+        Returns:
+            mava.core.Trainer: system trainer.
+        """
+
+        # create logger
+        trainer_logger_config = {}
+        if self._logger_config and "trainer" in self._logger_config:
+            trainer_logger_config = self._logger_config["trainer"]
+        trainer_logger = self._logger_factory(  # type: ignore
+            "trainer", **trainer_logger_config
+        )
+
+        # Create the system
+        _, system_networks = self.create_system()
 
         dataset = self._builder.make_dataset_iterator(replay)
         counter = counting.Counter(counter, "trainer")
@@ -451,33 +399,8 @@
             mava.ParallelEnvironmentLoop: environment-executor loop instance.
         """
 
-<<<<<<< HEAD
         # Create the system
         system, _ = self.create_system()
-=======
-        # Create the behavior policy.
-        networks = self._network_factory(  # type: ignore
-            environment_spec=self._environment_spec,
-            agent_net_keys=self._agent_net_keys,
-        )
-
-        # architecture args
-        architecture_config = {
-            "environment_spec": self._environment_spec,
-            "observation_networks": networks["observations"],
-            "policy_networks": networks["policies"],
-            "critic_networks": networks["critics"],
-            "agent_net_keys": self._agent_net_keys,
-        }
-        if self._connection_spec:
-            architecture_config["network_spec"] = self._connection_spec
-
-        # Create system architecture with target networks.
-        system = self._architecture(**architecture_config)
-
-        # create variables
-        _ = system.create_system()
->>>>>>> e57a3f43
 
         # behaviour policy networks (obs net + policy head)
         behaviour_policy_networks = system.create_behaviour_policy()
@@ -536,33 +459,8 @@
                 performance of a system.
         """
 
-<<<<<<< HEAD
         # Create the system
         system, _ = self.create_system()
-=======
-        # Create the behavior policy.
-        networks = self._network_factory(  # type: ignore
-            environment_spec=self._environment_spec,
-            agent_net_keys=self._agent_net_keys,
-        )
-
-        # architecture args
-        architecture_config = {
-            "environment_spec": self._environment_spec,
-            "observation_networks": networks["observations"],
-            "policy_networks": networks["policies"],
-            "critic_networks": networks["critics"],
-            "agent_net_keys": self._agent_net_keys,
-        }
-        if self._connection_spec:
-            architecture_config["network_spec"] = self._connection_spec
-
-        # Create system architecture with target networks.
-        system = self._architecture(**architecture_config)
-
-        # create variables
-        _ = system.create_system()
->>>>>>> e57a3f43
 
         # behaviour policy networks (obs net + policy head)
         behaviour_policy_networks = system.create_behaviour_policy()
