# python3
# Copyright 2021 InstaDeep Ltd. All rights reserved.
#
# Licensed under the Apache License, Version 2.0 (the "License");
# you may not use this file except in compliance with the License.
# You may obtain a copy of the License at
#
#     http://www.apache.org/licenses/LICENSE-2.0
#
# Unless required by applicable law or agreed to in writing, software
# distributed under the License is distributed on an "AS IS" BASIS,
# WITHOUT WARRANTIES OR CONDITIONS OF ANY KIND, either express or implied.
# See the License for the specific language governing permissions and
# limitations under the License.

"""MADDPG system implementation."""

import functools
from typing import Any, Callable, Dict, List, Optional, Tuple, Type, Union

import acme
import dm_env
import launchpad as lp
import reverb
import sonnet as snt
from acme import specs as acme_specs
from acme.tf import utils as tf2_utils
from acme.utils import loggers
from dm_env import specs

import mava
from mava import core
from mava import specs as mava_specs
from mava.components.tf.architectures import (
    DecentralisedQValueActorCritic,
    DecentralisedValueActorCritic,
)
from mava.environment_loop import ParallelEnvironmentLoop
from mava.systems.tf import executors
from mava.systems.tf.maddpg import builder, training
from mava.systems.tf.maddpg.execution import (
    MADDPGFeedForwardExecutor,
    sample_new_agent_keys,
)
from mava.systems.tf.variable_sources import VariableSource as MavaVariableSource
from mava.utils.loggers import MavaLogger, logger_utils
from mava.utils.sort_utils import sort_str_num
from mava.wrappers import DetailedPerAgentStatistics


class MADDPG:
    """MADDPG system."""

    def __init__(  # noqa
        self,
        environment_factory: Callable[[bool], dm_env.Environment],
        network_factory: Callable[[acme_specs.BoundedArray], Dict[str, snt.Module]],
        logger_factory: Callable[[str], MavaLogger] = None,
        architecture: Type[
            DecentralisedQValueActorCritic
        ] = DecentralisedQValueActorCritic,
        trainer_fn: Union[
            Type[training.MADDPGBaseTrainer],
            Type[training.MADDPGBaseRecurrentTrainer],
        ] = training.MADDPGDecentralisedTrainer,
        executor_fn: Type[core.Executor] = MADDPGFeedForwardExecutor,
        num_executors: int = 1,
        trainer_networks: Dict[str, List] = {},
        executor_samples: List = [],
        shared_weights: bool = True,
        environment_spec: mava_specs.MAEnvironmentSpec = None,
        discount: float = 0.99,
        batch_size: int = 256,
        prefetch_size: int = 4,
        target_averaging: bool = False,
        target_update_period: int = 100,
        target_update_rate: Optional[float] = None,
        executor_variable_update_period: int = 1000,
        min_replay_size: int = 1000,
        max_replay_size: int = 100000,
        samples_per_insert: Optional[float] = 32.0,
        policy_optimizer: Union[
            snt.Optimizer, Dict[str, snt.Optimizer]
        ] = snt.optimizers.Adam(learning_rate=1e-4),
        critic_optimizer: snt.Optimizer = snt.optimizers.Adam(learning_rate=1e-4),
        n_step: int = 5,
        sequence_length: int = 20,
        period: int = 20,
        bootstrap_n: int = 10,
        sigma: float = 0.3,
        max_gradient_norm: float = None,
        checkpoint: bool = True,
        checkpoint_subpath: str = "~/mava/",
        logger_config: Dict = {},
        train_loop_fn: Callable = ParallelEnvironmentLoop,
        eval_loop_fn: Callable = ParallelEnvironmentLoop,
        train_loop_fn_kwargs: Dict = {},
        eval_loop_fn_kwargs: Dict = {},
        connection_spec: Callable[[Dict[str, List[str]]], Dict[str, List[str]]] = None,
    ):
        """Initialise the system
        Args:
            environment_factory (Callable[[bool], dm_env.Environment]): function to
                instantiate an environment.
            network_factory (Callable[[acme_specs.BoundedArray],
                Dict[str, snt.Module]]): function to instantiate system networks.
            logger_factory (Callable[[str], MavaLogger], optional): function to
                instantiate a system logger. Defaults to None.
            architecture (Type[ DecentralisedQValueActorCritic ], optional):
                system architecture, e.g. decentralised or centralised. Defaults to
                DecentralisedQValueActorCritic.
            trainer_fn (Union[ Type[training.MADDPGBaseTrainer],
                Type[training.MADDPGBaseRecurrentTrainer], ], optional): training type
                associated with executor and architecture, e.g. centralised training.
                Defaults to training.MADDPGDecentralisedTrainer.
            executor_fn (Type[core.Executor], optional): executor type, e.g.
                feedforward or recurrent. Defaults to MADDPGFeedForwardExecutor.
            num_executors (int, optional): number of executor processes to run in
                parallel. Defaults to 1.
            num_caches (int, optional): number of trainer node caches. Defaults to 0.
            environment_spec (mava_specs.MAEnvironmentSpec, optional): description of
                the action, observation spaces etc. for each agent in the system.
                Defaults to None.
            trainer_networks (Dict[str, List[snt.Module]], optional): networks each
                trainer trains on. Defaults to {}.
            executor_samples (List, optional): List of networks that are randomly
                sampled from by the executors at the start of an environment run.
                Defaults to [].
            shared_weights (bool, optional): whether agents should share weights or not.
                When executor_samples are provided the value of shared_weights is
                ignored. Defaults to True.
            discount (float, optional): discount factor to use for TD updates. Defaults
                to 0.99.
            batch_size (int, optional): sample batch size for updates. Defaults to 256.
            prefetch_size (int, optional): size to prefetch from replay. Defaults to 4.
            target_averaging (bool, optional): whether to use polyak averaging for
                target network updates. Defaults to False.
            target_update_period (int, optional): number of steps before target
                networks are updated. Defaults to 100.
            target_update_rate (Optional[float], optional): update rate when using
                averaging. Defaults toNone.
            executor_variable_update_period (int, optional): number of steps before
                updating executor variables from the variable source. Defaults to 1000.
            min_replay_size (int, optional): minimum replay size before updating.
                Defaults to 1000.
            max_replay_size (int, optional): maximum replay size. Defaults to 1000000.
            samples_per_insert (Optional[float], optional): number of samples to take
                from replay for every insert that is made. Defaults to 32.0.
            policy_optimizer (Union[ snt.Optimizer, Dict[str, snt.Optimizer] ],
                optional): optimizer(s) for updating policy networks. Defaults to
                snt.optimizers.Adam(learning_rate=1e-4).
            critic_optimizer (snt.Optimizer, optional): optimizer for updating critic
                networks. Defaults to snt.optimizers.Adam(learning_rate=1e-4).
            n_step (int, optional): number of steps to include prior to boostrapping.
                Defaults to 5.
            sequence_length (int, optional): recurrent sequence rollout length. Defaults
                to 20.
            period (int, optional): Consecutive starting points for overlapping
                rollouts across a sequence. Defaults to 20.
            bootstrap_n (int, optional): Used to determine the spacing between
                q_value/value estimation for bootstrapping. Should be less
                than sequence_length.
            sigma (float, optional): Gaussian sigma parameter. Defaults to 0.3.
            max_gradient_norm (float, optional): maximum allowed norm for gradients
                before clipping is applied. Defaults to None.
            max_executor_steps (int, optional): maximum number of steps and executor
                can in an episode. Defaults to None.
            checkpoint (bool, optional): whether to checkpoint models. Defaults to
                False.
            checkpoint_subpath (str, optional): subdirectory specifying where to store
                checkpoints. Defaults to "~/mava/".
            logger_config (Dict, optional): additional configuration settings for the
                logger factory. Defaults to {}.
            train_loop_fn (Callable, optional): function to instantiate a train loop.
                Defaults to ParallelEnvironmentLoop.
            eval_loop_fn (Callable, optional): function to instantiate an evaluation
                loop. Defaults to ParallelEnvironmentLoop.
            train_loop_fn_kwargs (Dict, optional): possible keyword arguments to send
                to the training loop. Defaults to {}.
            eval_loop_fn_kwargs (Dict, optional): possible keyword arguments to send to
                the evaluation loop. Defaults to {}.
            connection_spec (Callable[[Dict[str, List[str]]], Dict[str, List[str]]],
                optional): network topology specification for networked system
        """

        if not environment_spec:
            environment_spec = mava_specs.MAEnvironmentSpec(
                environment_factory(evaluation=False)  # type: ignore
            )

        # set default logger if no logger provided
        if not logger_factory:
            logger_factory = functools.partial(
                logger_utils.make_logger,
                directory="~/mava",
                to_terminal=True,
                time_delta=10,
            )

        # Setup agent networks and executor sampler
        agents = sort_str_num(environment_spec.get_agent_ids())
        self._executor_samples = executor_samples
        if not executor_samples:
            # if no executor samples provided, use shared_weights to determine setup
            self._agent_net_keys = {
                agent: agent.split("_")[0] if shared_weights else agent
                for agent in agents
            }
            self._executor_samples = [
                [
                    self._agent_net_keys[key]
                    for key in sort_str_num(self._agent_net_keys.keys())
                ]
            ]
        else:
            # if executor samples provided, use executor_samples to determine setup
            _, self._agent_net_keys = sample_new_agent_keys(
                agents,
                self._executor_samples,
            )

        # Check that the environment and agent_net_keys has the same amount of agents
        # TODO (dries): Try using self._executor_samples = [['agent]].
        # This might accelerate training as experience gets batched instead of training
        # sequentially.
        sample_length = len(self._executor_samples[0])
        assert len(environment_spec.get_agent_ids()) == len(self._agent_net_keys.keys())

        # Check if the samples are of the same length and that they perfectly fit
        # into the total number of agents
        assert len(self._agent_net_keys.keys()) % sample_length == 0
        for i in range(1, len(self._executor_samples)):
            assert len(self._executor_samples[i]) == sample_length

        # Get all the unique agent network keys
        all_samples = []
        for sample in self._executor_samples:
            all_samples.extend(sample)
        unique_net_keys = sort_str_num(list(set(all_samples)))

        # Create mapping from ints to networks
        net_to_ints = {net_key: i for i, net_key in enumerate(unique_net_keys)}

        # Setup trainer_networks
        if not trainer_networks:
            self._trainer_networks = {"trainer_0": list(unique_net_keys)}
        else:
            self._trainer_networks = trainer_networks

        # Get all the unique trainer network keys
        all_trainer_net_keys = []
        for trainer_nets in self._trainer_networks.values():
            all_trainer_net_keys.extend(trainer_nets)
        unique_trainer_net_keys = sort_str_num(list(set(all_trainer_net_keys)))

        # Check that all agent_net_keys are in trainer_networks
        assert unique_net_keys == unique_trainer_net_keys
        # Setup specs for each network
        self._net_spec_keys = {}
        for i in range(len(unique_net_keys)):
            self._net_spec_keys[unique_net_keys[i]] = agents[i % len(agents)]

        # Setup table_network_config
        table_network_config = {}
        for t_id in range(len(self._trainer_networks.keys())):
            most_matches = 0
            trainer_nets = self._trainer_networks[f"trainer_{t_id}"]
            for sample in self._executor_samples:
                matches = 0
                for entry in sample:
                    if entry in trainer_nets:
                        matches += 1
                if most_matches < matches:
                    matches = most_matches
                    table_network_config[f"trainer_{t_id}"] = sample

        self._table_network_config = table_network_config
        self._architecture = architecture
        self._environment_factory = environment_factory
        self._network_factory = network_factory
        self._logger_factory = logger_factory
        self._environment_spec = environment_spec
        self._num_exectors = num_executors
        self._checkpoint_subpath = checkpoint_subpath
        self._checkpoint = checkpoint
        self._logger_config = logger_config
        self._train_loop_fn = train_loop_fn
        self._train_loop_fn_kwargs = train_loop_fn_kwargs
        self._eval_loop_fn = eval_loop_fn
        self._eval_loop_fn_kwargs = eval_loop_fn_kwargs

        if connection_spec:
            self._connection_spec = connection_spec(  # type: ignore
                environment_spec.get_agents_by_type()
            )
        else:
            self._connection_spec = None  # type: ignore

        extra_specs = {}
        if issubclass(executor_fn, executors.RecurrentExecutor):
            extra_specs = self._get_extra_specs()

        int_spec = specs.DiscreteArray(len(unique_net_keys))
        agents = environment_spec.get_agent_ids()
        net_spec = {"network_keys": {agent: int_spec for agent in agents}}
        extra_specs.update(net_spec)

        self._builder = builder.MADDPGBuilder(
            builder.MADDPGConfig(
                environment_spec=environment_spec,
                agent_net_keys=self._agent_net_keys,
                trainer_networks=self._trainer_networks,
                table_network_config=table_network_config,
                num_executors=num_executors,
                executor_samples=self._executor_samples,
                net_to_ints=net_to_ints,
                unique_net_keys=unique_net_keys,
                discount=discount,
                batch_size=batch_size,
                prefetch_size=prefetch_size,
                target_averaging=target_averaging,
                target_update_period=target_update_period,
                target_update_rate=target_update_rate,
                executor_variable_update_period=executor_variable_update_period,
                min_replay_size=min_replay_size,
                max_replay_size=max_replay_size,
                samples_per_insert=samples_per_insert,
                n_step=n_step,
                sequence_length=sequence_length,
                period=period,
                bootstrap_n=bootstrap_n,
                sigma=sigma,
                max_gradient_norm=max_gradient_norm,
                checkpoint=checkpoint,
                policy_optimizer=policy_optimizer,
                critic_optimizer=critic_optimizer,
                checkpoint_subpath=checkpoint_subpath,
            ),
            trainer_fn=trainer_fn,
            executor_fn=executor_fn,
            extra_specs=extra_specs,
        )

    def _get_extra_specs(self) -> Any:
        """helper to establish specs for extra information
        Returns:
            Dict[str, Any]: dictionary containing extra specs
        """

        agents = self._environment_spec.get_agent_ids()
        core_state_specs = {}
        networks = self._network_factory(  # type: ignore
            environment_spec=self._environment_spec,
            agent_net_keys=self._agent_net_keys,
            net_spec_keys=self._net_spec_keys,
        )
        for agent in agents:
            agent_net_key = self._agent_net_keys[agent]
            core_state_specs[agent] = (
                tf2_utils.squeeze_batch_dim(
                    networks["policies"][agent_net_key].initial_state(1)
                ),
            )
        return {"core_states": core_state_specs}

    def replay(self) -> Any:
        """Step counter
        Args:
            checkpoint (bool): whether to checkpoint the counter.
        Returns:
            Any: step counter object.
        """
        return self._builder.make_replay_tables(self._environment_spec)

    def create_system(
        self,
    ) -> Tuple[Dict[str, Dict[str, snt.Module]], Dict[str, Dict[str, snt.Module]]]:
        """Initialise the system variables from the network factory."""
        # Create the networks to optimize (online)
        networks = self._network_factory(  # type: ignore
            environment_spec=self._environment_spec,
            agent_net_keys=self._agent_net_keys,
            net_spec_keys=self._net_spec_keys,
        )

        # Create system architecture with target networks.
        adder_env_spec = self._builder.convert_discrete_to_bounded(
            self._environment_spec
        )

        # architecture args
        architecture_config = {
            "environment_spec": adder_env_spec,
            "observation_networks": networks["observations"],
            "policy_networks": networks["policies"],
            "critic_networks": networks["critics"],
            "agent_net_keys": self._agent_net_keys,
        }

        # net_spec_keys is only implemented for the Decentralised architectures
        if (
            self._architecture == DecentralisedValueActorCritic
            or self._architecture == DecentralisedQValueActorCritic
        ):
            architecture_config["net_spec_keys"] = self._net_spec_keys

        # TODO (dries): Can net_spec_keys and network_spec be used as
        # the same thing? Can we use use one of those two instead of both.

        if self._connection_spec:
            architecture_config["network_spec"] = self._connection_spec
        system = self._architecture(**architecture_config)
        networks = system.create_system()
        behaviour_networks = system.create_behaviour_policy()
        return behaviour_networks, networks

    def variable_server(self) -> MavaVariableSource:
        """Create the variable server."""
        # Create the system
        _, networks = self.create_system()
        return self._builder.make_variable_server(networks)

    def executor(
        self,
        executor_id: str,
        replay: reverb.Client,
        variable_source: acme.VariableSource,
    ) -> mava.ParallelEnvironmentLoop:
        """System executor
        Args:
            executor_id (str): id to identify the executor process for logging purposes.
            replay (reverb.Client): replay data table to push data to.
            variable_source (acme.VariableSource): variable server for updating
                network variables.
            counter (counting.Counter): step counter object.
        Returns:
            mava.ParallelEnvironmentLoop: environment-executor loop instance.
        """
        # Create the system
        behaviour_policy_networks, networks = self.create_system()

        # Create the executor.
        executor = self._builder.make_executor(
<<<<<<< HEAD
            executor_id=executor_id,
=======
>>>>>>> 1a86fd0f
            networks=networks,
            policy_networks=behaviour_policy_networks,
            adder=self._builder.make_adder(replay),
            variable_source=variable_source,
        )

        # TODO (Arnu): figure out why factory function are giving type errors
        # Create the environment.
        environment = self._environment_factory(evaluation=False)  # type: ignore

        # Create executor logger
        executor_logger_config = {}
        if self._logger_config and "executor" in self._logger_config:
            executor_logger_config = self._logger_config["executor"]
        exec_logger = self._logger_factory(  # type: ignore
            executor_id, **executor_logger_config
        )

        # Create the loop to connect environment and executor.
        train_loop = self._train_loop_fn(
            environment,
            executor,
            logger=exec_logger,
            **self._train_loop_fn_kwargs,
        )
        train_loop = DetailedPerAgentStatistics(train_loop)

        return train_loop

    def evaluator(
        self,
        variable_source: acme.VariableSource,
        logger: loggers.Logger = None,
    ) -> Any:
        """System evaluator (an executor process not connected to a dataset)
        Args:
            variable_source (acme.VariableSource): variable server for updating
                network variables.
            counter (counting.Counter): step counter object.
            logger (loggers.Logger, optional): logger object. Defaults to None.
        Returns:
            Any: environment-executor evaluation loop instance for evaluating the
                performance of a system.
        """

        # Create the system
        behaviour_policy_networks, networks = self.create_system()

        # Create the agent.
        executor = self._builder.make_executor(
            executor_id="evaluator",
            networks=networks,
            policy_networks=behaviour_policy_networks,
            variable_source=variable_source,
        )

        # Make the environment.
        environment = self._environment_factory(evaluation=True)  # type: ignore

        # Create logger and counter.
        evaluator_logger_config = {}
        if self._logger_config and "evaluator" in self._logger_config:
            evaluator_logger_config = self._logger_config["evaluator"]
        eval_logger = self._logger_factory(  # type: ignore
            "evaluator", **evaluator_logger_config
        )

        # Create the run loop and return it.
        # Create the loop to connect environment and executor.
        eval_loop = self._eval_loop_fn(
            environment,
            executor,
            logger=eval_logger,
            **self._eval_loop_fn_kwargs,
        )

        eval_loop = DetailedPerAgentStatistics(eval_loop)
        return eval_loop

    def trainer(
        self,
        trainer_id: str,
        replay: reverb.Client,
        variable_source: MavaVariableSource,
        # counter: counting.Counter,
    ) -> mava.core.Trainer:
        """System trainer
        Args:
            replay (reverb.Client): replay data table to pull data from.
            counter (counting.Counter): step counter object.
        Returns:
            mava.core.Trainer: system trainer.
        """

        # create logger
        trainer_logger_config = {}
        if self._logger_config and "trainer" in self._logger_config:
            trainer_logger_config = self._logger_config["trainer"]
        trainer_logger = self._logger_factory(  # type: ignore
            trainer_id, **trainer_logger_config
        )

        # Create the system
        _, networks = self.create_system()

        dataset = self._builder.make_dataset_iterator(replay, trainer_id)

        return self._builder.make_trainer(
            trainer_id=trainer_id,
            networks=networks,
            trainer_networks=self._trainer_networks[trainer_id],
            trainer_table_entry=self._table_network_config[trainer_id],
            dataset=dataset,
            logger=trainer_logger,
            connection_spec=self._connection_spec,
            variable_source=variable_source,
        )

    def build(self, name: str = "maddpg") -> Any:
        """Build the distributed system as a graph program.
        Args:
            name (str, optional): system name. Defaults to "maddpg".
        Returns:
            Any: graph program for distributed system training.
        """
        program = lp.Program(name=name)

        with program.group("replay"):
            replay = program.add_node(lp.ReverbNode(self.replay))

        with program.group("variable_server"):
            variable_server = program.add_node(lp.CourierNode(self.variable_server))

        with program.group("trainer"):
            # Add executors which pull round-robin from our variable sources.
            for trainer_id in range(len(self._trainer_networks.keys())):
                program.add_node(
                    lp.CourierNode(
                        self.trainer, f"trainer_{trainer_id}", replay, variable_server
                    )
                )

        with program.group("evaluator"):
            program.add_node(lp.CourierNode(self.evaluator, variable_server))

        with program.group("executor"):
            # Add executors which pull round-robin from our variable sources.
            for executor_id in range(self._num_exectors):
                program.add_node(
                    lp.CourierNode(
                        self.executor,
                        f"executor_{executor_id}",
                        replay,
                        variable_server,
                    )
                )

        return program<|MERGE_RESOLUTION|>--- conflicted
+++ resolved
@@ -441,10 +441,7 @@
 
         # Create the executor.
         executor = self._builder.make_executor(
-<<<<<<< HEAD
             executor_id=executor_id,
-=======
->>>>>>> 1a86fd0f
             networks=networks,
             policy_networks=behaviour_policy_networks,
             adder=self._builder.make_adder(replay),
