--- conflicted
+++ resolved
@@ -492,9 +492,14 @@
         checkpoint_subpath: str,
         checkpoint_minute_interval: int,
         unique_net_keys: List[str],
+        termination_condition: Optional[Dict[str, Any]],
     ) -> MavaVariableSource:
         return MavaVariableSource(
-            variables, checkpoint, checkpoint_subpath, checkpoint_minute_interval
+            variables,
+            checkpoint,
+            checkpoint_subpath,
+            checkpoint_minute_interval,
+            termination_condition,
         )
 
     def init_optimizers(
@@ -557,11 +562,8 @@
             self._config.checkpoint,
             self._config.checkpoint_subpath,
             self._config.checkpoint_minute_interval,
-<<<<<<< HEAD
             self._config.unique_net_keys,
-=======
             self._config.termination_condition,
->>>>>>> 3bb8a3cb
         )
         return variable_source
 
