--- conflicted
+++ resolved
@@ -79,19 +79,11 @@
                 the system.
             critic_networks: critic network(s), shared or for
                 each agent in the system.
-<<<<<<< HEAD
-            target_policy_networks (Dict[str, snt.Module]): target policy networks.
-            target_critic_networks (Dict[str, snt.Module]): target critic networks.
-            policy_optimizer (Dict[str, snt.Optimizer]):
-                optimizer(s) for updating policy networks.
-            critic_optimizer (Dict[str, snt.Optimizer]):
-=======
             target_policy_networks: target policy networks.
             target_critic_networks: target critic networks.
             policy_optimizer:
                 optimizer(s) for updating policy networks.
             critic_optimizer:
->>>>>>> e478f278
                 optimizer for updating critic networks.
             discount: discount factor for TD updates.
             target_averaging: whether to use polyak averaging for target network
@@ -909,19 +901,11 @@
                 the system.
             critic_networks: critic network(s), shared or for
                 each agent in the system.
-<<<<<<< HEAD
-            target_policy_networks (Dict[str, snt.Module]): target policy networks.
-            target_critic_networks (Dict[str, snt.Module]): target critic networks.
-            policy_optimizer (Dict[str, snt.Optimizer]):
-                optimizer(s) for updating policy networks.
-            critic_optimizer (Dict[str, snt.Optimizer]):
-=======
             target_policy_networks: target policy networks.
             target_critic_networks: target critic networks.
             policy_optimizer:
                 optimizer(s) for updating policy networks.
             critic_optimizer:
->>>>>>> e478f278
                 optimizer for updating critic networks.
             discount: discount factor for TD updates.
             target_averaging: whether to use polyak averaging for target network
@@ -1138,13 +1122,8 @@
     ) -> tf.Tensor:
         """get data to feed to the agent networks
         Args:
-<<<<<<< HEAD
             target_actions: Target actions
             dpg_action: New action taken by policy
-=======
-            a_t: action at timestep t
-            dpg_a_t: predicted action at timestep t
->>>>>>> e478f278
             agent: agent id
         Returns:
             tf.Tensor: agent policy network feed
