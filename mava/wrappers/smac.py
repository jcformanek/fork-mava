--- conflicted
+++ resolved
@@ -36,27 +36,13 @@
 try:  # noqa
     from smac.env import StarCraft2Env
 
-<<<<<<< HEAD
     class SMACEnvWrapper(ParallelEnvWrapper):
-=======
-class SMACEnvWrapper(ParallelEnvWrapper):
-    """
-    Wraps a StarCraft II MARL environment (SMAC) as a Mava Parallel environment.
-    Based on RLlib wrapper provided by SMAC.
-    """
-
-    def __init__(self, environment: "StarCraft2Env") -> None:
-        """Create a new multi-agent StarCraft env compatible with RLlib.
-        Arguments:
-            smac_args (dict): Arguments to pass to the underlying
-                smac.env.starcraft.StarCraft2Env instance.
->>>>>>> 0b126f79
         """
         Wraps a StarCraft II MARL environment (SMAC) as a Mava Parallel environment.
         Based on RLlib wrapper provided by SMAC.
         """
 
-        def __init__(self, environment: StarCraft2Env) -> None:
+        def __init__(self, environment: "StarCraft2Env") -> None:
             """Create a new multi-agent StarCraft env compatible with RLlib.
             Arguments:
                 smac_args (dict): Arguments to pass to the underlying
