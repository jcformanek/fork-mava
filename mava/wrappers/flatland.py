# python3
# Copyright 2021 InstaDeep Ltd. All rights reserved.
#
# Licensed under the Apache License, Version 2.0 (the "License");
# you may not use this file except in compliance with the License.
# You may obtain a copy of the License at
#
#     http://www.apache.org/licenses/LICENSE-2.0
#
# Unless required by applicable law or agreed to in writing, software
# distributed under the License is distributed on an "AS IS" BASIS,
# WITHOUT WARRANTIES OR CONDITIONS OF ANY KIND, either express or implied.
# See the License for the specific language governing permissions and
# limitations under the License.

"""Wraps a Flatland MARL environment to be used as a dm_env environment."""
<<<<<<< HEAD

=======
>>>>>>> 16e76cf3
import types as tp
from functools import partial
from typing import Any, Callable, Dict, List, Tuple, Union

import dm_env
import numpy as np
from acme import specs
from acme.wrappers.gym_wrapper import _convert_to_spec
from flatland.envs.observations import GlobalObsForRailEnv, Node, TreeObsForRailEnv
from flatland.envs.rail_env import RailEnv
from flatland.envs.step_utils.states import TrainState
from flatland.utils.rendertools import AgentRenderVariant, RenderTool
from gym.spaces import Discrete
from gym.spaces.box import Box

from mava.types import OLT, Observation
from mava.utils.sort_utils import sort_str_num
from mava.utils.wrapper_utils import (
    convert_dm_compatible_observations,
    convert_np_type,
    parameterized_restart,
)
from mava.wrappers.env_wrappers import ParallelEnvWrapper


class FlatlandEnvWrapper(ParallelEnvWrapper):
    """Environment wrapper for Flatland environments.

    All environments would require an observation preprocessor, except for
    'GlobalObsForRailEnv'. This is because flatland gives users the
    flexibility of designing custom observation builders. 'TreeObsForRailEnv'
    would use the normalize_observation function from the flatland baselines
    if none is supplied.
    The supplied preprocessor should return either an array, tuple of arrays or
    a dictionary of arrays for an observation input.
    The obervation, for an agent, returned by this wrapper could consist of both
    the agent observation and agent info. This is because flatland also provides
    informationn about the agents at each step. This information include;
    'action_required', 'malfunction', 'speed', and 'status', and it can be appended
    to the observation, by this wrapper, as an array. action_required is a boolean,
    malfunction is an int denoting the number of steps for which the agent would
    remain motionless, speed is a float and status can be any of the below;
    READY_TO_DEPART = 0
    ACTIVE = 1
    DONE = 2
    DONE_REMOVED = 3
    This would be included in the observation if agent_info is set to True
    """

    # Note: we don't inherit from base.EnvironmentWrapper because that class
    # assumes that the wrapped environment is a dm_env.Environment.
    def __init__(
        self,
        environment: RailEnv,
        preprocessor: Callable[
            [Any], Union[np.ndarray, Tuple[np.ndarray], Dict[str, np.ndarray]]
        ] = None,
        agent_info: bool = False,
    ):
        """Wrap Flatland environment.

        Args:
            environment: underlying RailEnv
            preprocessor: optional preprocessor. Defaults to None.
            agent_info: include agent info. Defaults to True.
        """
        self._environment = environment
        decorate_step_method(self._environment)

        self._agents = [get_agent_id(i) for i in range(self.num_agents)]
        self._possible_agents = self.agents[:]

        self._reset_next_step = True
        self._step_type = dm_env.StepType.FIRST
        self.num_actions = 5

        self.action_spaces = {
            agent: Discrete(self.num_actions) for agent in self.possible_agents
        }

        # preprocessor must be for observation builders other than global obs
        # treeobs builders would use the default preprocessor if none is
        # supplied
        self.preprocessor: Callable[
            [Dict[int, Any]], Dict[int, Any]
        ] = self._obtain_preprocessor(preprocessor)

        self._include_agent_info = agent_info

        # observation space:
        # flatland defines no observation space for an agent. Here we try
        # to define the observation space. All agents are identical and would
        # have the same observation space.
        # Infer observation space based on returned observation
        obs, _ = self._environment.reset()
        obs = self.preprocessor(obs)
        self.observation_spaces = {
            get_agent_id(i): infer_observation_space(ob) for i, ob in obs.items()
        }

        self._env_renderer = RenderTool(
            self._environment,
            agent_render_variant=AgentRenderVariant.ONE_STEP_BEHIND,
            show_debug=False,
            screen_height=800,  # Adjust these parameters to fit your resolution
            screen_width=800,
        )  # Adjust these parameters to fit your resolution

    @property
    def agents(self) -> List[str]:
        """Return list of active agents."""
        return self._agents

    @property
    def possible_agents(self) -> List[str]:
        """Return list of all possible agents."""
        return self._possible_agents

    def _update_stats(self, info: Dict, rewards: Dict) -> None:
        """Update flatland stats."""
        episode_return = sum(list(rewards.values()))
        tasks_finished = sum(
            [1 if state == TrainState.DONE else 0 for state in info["state"].values()]
        )
        completion = tasks_finished / len(self._agents)
        normalized_score = episode_return / (
            self._environment._max_episode_steps * len(self._agents)
        )

        self._latest_score = normalized_score
        self._latest_completion = completion
<<<<<<< HEAD

    def get_stats(self) -> Dict:
        """Get flatland specific stats."""
        if self._latest_completion is not None and self._latest_score is not None:
            return {
                "score": self._latest_score,
                "completion": self._latest_completion,
            }
        else:
            return {}

=======

    def get_stats(self) -> Dict:
        """Get flatland specific stats."""
        if self._latest_completion is not None and self._latest_score is not None:
            return {
                "score": self._latest_score,
                "completion": self._latest_completion,
            }
        else:
            return {}

>>>>>>> 16e76cf3
    def render(self, mode: str = "human") -> np.ndarray:
        """Renders the environment."""
        if mode == "human":
            show = True
        else:
            show = False

        return self._env_renderer.render_env(
            show=show,
            show_observations=False,
            show_predictions=False,
            return_image=True,
        )

    def env_done(self) -> bool:
        """Checks if the environment is done."""
        return self._environment.dones["__all__"] or not self.agents

    def reset(self) -> dm_env.TimeStep:
        """Resets the episode."""
        # Reset the rendering sytem
        self._env_renderer.reset()

        self._reset_next_step = False
        self._agents = self.possible_agents[:]
        self._discounts = {
            agent: np.dtype("float32").type(1.0) for agent in self.agents
        }
        observe, info = self._environment.reset()
        observations = self._create_observations(observe, info, self._environment.dones)
        rewards_spec = self.reward_spec()
        rewards = {
            agent: convert_np_type(rewards_spec[agent].dtype, 0)
            for agent in self.possible_agents
        }

        discount_spec = self.discount_spec()
        discounts = {
            agent: convert_np_type(discount_spec[agent].dtype, 1)
            for agent in self.possible_agents
        }
        return parameterized_restart(rewards, discounts, observations), {}

    def step(self, actions: Dict[str, np.ndarray]) -> dm_env.TimeStep:
        """Steps the environment."""
        self._pre_step()

        if self._reset_next_step:
            return self.reset()

        self._agents = [
            agent
            for agent in self.agents
            if not self._environment.dones[get_agent_handle(agent)]
        ]

        observations, rewards, dones, infos = self._environment.step(actions)

        rewards_spec = self.reward_spec()
        #  Handle empty rewards
        if not rewards:
            rewards = {
                agent: convert_np_type(rewards_spec[agent].dtype, 0)
                for agent in self.possible_agents
            }
        else:
            rewards = {
                get_agent_id(agent): convert_np_type(
                    rewards_spec[get_agent_id(agent)].dtype, reward
                )
                for agent, reward in rewards.items()
            }

        if observations:
            observations = self._create_observations(observations, infos, dones)

        if self.env_done():
            self._step_type = dm_env.StepType.LAST
            self._reset_next_step = True
            discounts = {
                agent: convert_np_type(
                    self.discount_spec()[agent].dtype, 0
                )  # Zero discount on final step
                for agent in self.possible_agents
            }
            self._update_stats(infos, rewards)
            # TODO (Claude) zero discount!
        else:
            self._step_type = dm_env.StepType.MID
            discounts = {
                agent: convert_np_type(
                    self.discount_spec()[agent].dtype, 1
                )  # discount = 1
                for agent in self.possible_agents
            }

        return (
            dm_env.TimeStep(
                observation=observations,
                reward=rewards,
                discount=discounts,
                step_type=self._step_type,
            ),
            {},
        )

    # Convert Flatland observation so it's dm_env compatible. Also, the list
    # of legal actions must be converted to a legal actions mask.
    def _convert_observations(
<<<<<<< HEAD
        self, observes: Dict[str, Tuple[np.ndarray, np.ndarray]], dones: Dict[str, bool]
=======
        self,
        observes: Dict[str, Tuple[np.ndarray, np.ndarray]],
        dones: Dict[str, bool],
>>>>>>> 16e76cf3
    ) -> Observation:
        """Convert observation"""
        return convert_dm_compatible_observations(
            observes,
            dones,
            self.observation_spec(),
            self.env_done(),
            self.possible_agents,
        )

<<<<<<< HEAD
    # collate agent info and observation into a tuple, making the agents obervation to
=======
    # collate agent info and observation into a tuple,
    # making the agents obervation to
>>>>>>> 16e76cf3
    # be a tuple of the observation from the env and the agent info
    def _collate_obs_and_info(
        self, observes: Dict[int, np.ndarray], info: Dict[str, Dict[int, Any]]
    ) -> Dict[str, Tuple[np.ndarray, np.ndarray]]:
        """Combine observation and info."""
        observations: Dict = {}
        observes = self.preprocessor(observes)
        for agent, obs in observes.items():
            agent_id = get_agent_id(agent)
            agent_info = np.array(
<<<<<<< HEAD
                [info[k][agent] for k in sort_str_num(info.keys())], dtype=np.float32
=======
                [info[k][agent] for k in sort_str_num(info.keys())],
                dtype=np.float32,
>>>>>>> 16e76cf3
            )
            new_obs = (obs, agent_info) if self._include_agent_info else obs
            observations[agent_id] = new_obs

        return observations

    def _create_observations(
        self,
        obs: Dict[int, np.ndarray],
        info: Dict[str, Dict[int, Any]],
        dones: Dict[int, bool],
    ) -> Observation:
        """Convert observation."""
        observations_ = self._collate_obs_and_info(obs, info)
        dones_ = {get_agent_id(k): v for k, v in dones.items()}
        observations = self._convert_observations(observations_, dones_)
        return observations

    def _obtain_preprocessor(
        self, preprocessor: Any
    ) -> Callable[[Dict[int, Any]], Dict[int, np.ndarray]]:
        """Obtains the actual preprocessor.

        Obtains the actual preprocessor to be used based on the supplied
        preprocessor and the env's obs_builder object
        """
        if not isinstance(self.obs_builder, GlobalObsForRailEnv):
            _preprocessor = preprocessor if preprocessor else lambda x: x
            if isinstance(self.obs_builder, TreeObsForRailEnv):
                _preprocessor = (
                    partial(
                        normalize_observation, tree_depth=self.obs_builder.max_depth
                    )
                    if not preprocessor
                    else preprocessor
                )
            assert _preprocessor is not None
        else:

            def _preprocessor(
                x: Tuple[np.ndarray, np.ndarray, np.ndarray]
            ) -> Tuple[np.ndarray, np.ndarray, np.ndarray]:
                return x

        def returned_preprocessor(obs: Dict[int, Any]) -> Dict[int, np.ndarray]:
            """Return preprocessor."""
            temp_obs = {}
            for agent_id, ob in obs.items():
                temp_obs[agent_id] = _preprocessor(ob)
            return temp_obs

        return returned_preprocessor

    # set all parameters that should be available before an environment step
    # if no available agent, then environment is done and should be reset
    def _pre_step(self) -> None:
        """Pre-step."""
        if not self.agents:
            self._step_type = dm_env.StepType.LAST

    def observation_spec(self) -> Dict[str, OLT]:
        """Return observation spec."""
        observation_specs = {}
        for agent in self.agents:
            # Legal actions
            action_spec = _convert_to_spec(self.action_spaces[agent])
            legals = np.ones(shape=action_spec.num_values, dtype=action_spec.dtype)

            observation_specs[agent] = OLT(
                observation=tuple(
                    (
                        _convert_to_spec(self.observation_spaces[agent]),
                        agent_info_spec(),
                    )
                )
                if self._include_agent_info
                else _convert_to_spec(self.observation_spaces[agent]),
                legal_actions=legals,
                terminal=specs.Array((1,), np.float32),
            )
        return observation_specs

<<<<<<< HEAD
    def action_spec(self) -> Dict[str, Union[specs.DiscreteArray, specs.BoundedArray]]:
=======
    def action_spec(
        self,
    ) -> Dict[str, Union[specs.DiscreteArray, specs.BoundedArray]]:
>>>>>>> 16e76cf3
        """Get action spec."""
        action_specs = {}
        action_spaces = self.action_spaces
        for agent in self.possible_agents:
            action_specs[agent] = _convert_to_spec(action_spaces[agent])
        return action_specs

    def reward_spec(self) -> Dict[str, specs.Array]:
        """Get the reward spec."""
        reward_specs = {}
        for agent in self.possible_agents:
            reward_specs[agent] = specs.Array((), np.float32)
        return reward_specs

    def discount_spec(self) -> Dict[str, specs.BoundedArray]:
        """Get the discount spec."""
        discount_specs = {}
        for agent in self.possible_agents:
            discount_specs[agent] = specs.BoundedArray(
                (), np.float32, minimum=0, maximum=1.0
            )
        return discount_specs

    def extra_spec(self) -> Dict[str, specs.BoundedArray]:
        """Get the extras spec."""
        return {}

    def seed(self, seed: int = None) -> None:
        """Seed the environment."""
        self._environment._seed(seed)

    @property
    def environment(self) -> RailEnv:
        """Returns the wrapped environment."""
        return self._environment

    @property
    def num_agents(self) -> int:
        """Returns the number of trains/agents in the flatland environment"""
        print(self._environment.number_of_agents)
        return int(self._environment.number_of_agents)

    def __getattr__(self, name: str) -> Any:
        """Expose any other attributes of the underlying environment."""
        return getattr(self._environment, name)


# Utility functions


def infer_observation_space(
    obs: Union[tuple, np.ndarray, dict]
) -> Union[Box, tuple, dict]:
    """Infer a gym Observation space from a sample observation from flatland"""
    if isinstance(obs, np.ndarray):
        return Box(
            -np.inf,
            np.inf,
            shape=obs.shape,
            dtype=obs.dtype,
        )
    elif isinstance(obs, tuple):
        return tuple(infer_observation_space(o) for o in obs)
    elif isinstance(obs, dict):
        return {key: infer_observation_space(value) for key, value in obs.items()}
    else:
        raise ValueError(
            f"Unexpected observation type: {type(obs)}. "
            f"Observation should be of either of this types "
            f"(np.ndarray, tuple, or dict)"
        )


def agent_info_spec() -> specs.BoundedArray:
    """Create the spec for the agent_info part of the observation"""
    return specs.BoundedArray((4,), dtype=np.float32, minimum=0.0, maximum=10)


def get_agent_id(handle: int) -> str:
<<<<<<< HEAD
    """Obtain the string that constitutes the agent id from an agent handle - an int"""
=======
    """Obtain the string that constitutes the agent id from an agent handle"""
>>>>>>> 16e76cf3
    return f"train_{handle}"


def get_agent_handle(id: str) -> int:
    """Obtain an agents handle given its id"""
    return int(id.split("_")[-1])


def decorate_step_method(env: RailEnv) -> None:
    """Step method decorator.

<<<<<<< HEAD
    Enable the step method of the env to take action dictionaries where agent keys
    are the agent ids. Flatland uses the agent handles as keys instead. This function
    decorates the step method so that it accepts an action dict where the keys are the
    agent ids.
=======
    Enable the step method of the env to take action dictionaries where
    agent keys are the agent ids. Flatland uses the agent handles as
    keys instead. This function decorates the step method so that it
    accepts an action dict where the keys are the agent ids.
>>>>>>> 16e76cf3
    """
    env.step_ = env.step

    def _step(
        self: RailEnv, actions: Dict[str, Union[int, float, Any]]
    ) -> dm_env.TimeStep:
        actions_ = {get_agent_handle(k): int(v) for k, v in actions.items()}
        return self.step_(actions_)

    env.step = tp.MethodType(_step, env)


# The block of code below is obtained from the flatland starter-kit
# at https://gitlab.aicrowd.com/flatland/flatland-starter-kit/-/blob/master/
# utils/observation_utils.py
# this is done just to obtain the normalize_observation function that would
# serve as the default preprocessor for the Tree obs builder.


def max_lt(seq: np.ndarray, val: Any) -> Any:
    """Get max in sequence.

    Return greatest item in seq for which item < val applies.
    None is returned if seq was empty or all items in seq were >= val.
    """
    max = 0
    idx = len(seq) - 1
    while idx >= 0:
        if seq[idx] < val and seq[idx] >= 0 and seq[idx] > max:
            max = seq[idx]
        idx -= 1
    return max


def min_gt(seq: np.ndarray, val: Any) -> Any:
    """Gets min in a sequence.

    Return smallest item in seq for which item > val applies.
    None is returned if seq was empty or all items in seq were >= val.
    """
    min = np.inf
    idx = len(seq) - 1
    while idx >= 0:
        if seq[idx] >= val and seq[idx] < min:
            min = seq[idx]
        idx -= 1
    return min


def norm_obs_clip(
    obs: np.ndarray,
    clip_min: int = -1,
    clip_max: int = 1,
    fixed_radius: int = 0,
    normalize_to_range: bool = False,
) -> np.ndarray:
    """Normalize observation.

    This function returns the difference between min and max value of an observation
    :param obs: Observation that should be normalized
    :param clip_min: min value where observation will be clipped
    :param clip_max: max value where observation will be clipped
    :return: returnes normalized and clipped observatoin
    """
    if fixed_radius > 0:
        max_obs = fixed_radius
    else:
        max_obs = max(1, max_lt(obs, 1000)) + 1

    min_obs = 0  # min(max_obs, min_gt(obs, 0))
    if normalize_to_range:
        min_obs = min_gt(obs, 0)
    if min_obs > max_obs:
        min_obs = max_obs
    if max_obs == min_obs:
        return np.clip(np.array(obs) / max_obs, clip_min, clip_max)
    norm = np.abs(max_obs - min_obs)
    return np.clip((np.array(obs) - min_obs) / norm, clip_min, clip_max)


def _split_node_into_feature_groups(
    node: Node,
) -> Tuple[np.ndarray, np.ndarray, np.ndarray]:
    """Splits node into features."""
    data = np.zeros(6)
    distance = np.zeros(1)
    agent_data = np.zeros(4)

    data[0] = node.dist_own_target_encountered
    data[1] = node.dist_other_target_encountered
    data[2] = node.dist_other_agent_encountered
    data[3] = node.dist_potential_conflict
    data[4] = node.dist_unusable_switch
    data[5] = node.dist_to_next_branch

    distance[0] = node.dist_min_to_target

    agent_data[0] = node.num_agents_same_direction
    agent_data[1] = node.num_agents_opposite_direction
    agent_data[2] = node.num_agents_malfunctioning
    agent_data[3] = node.speed_min_fractional

    return data, distance, agent_data


def _split_subtree_into_feature_groups(
    node: Node, current_tree_depth: int, max_tree_depth: int
) -> Tuple:
    """Split subtree."""
    if node == -np.inf:
        remaining_depth = max_tree_depth - current_tree_depth
        # reference:
        # https://stackoverflow.com/questions/515214/total-number-of-nodes-in-a-tree-data-structure
        num_remaining_nodes = int((4 ** (remaining_depth + 1) - 1) / (4 - 1))
        return (
            [-np.inf] * num_remaining_nodes * 6,
            [-np.inf] * num_remaining_nodes,
            [-np.inf] * num_remaining_nodes * 4,
        )

    data, distance, agent_data = _split_node_into_feature_groups(node)

    if not node.childs:
        return data, distance, agent_data

    for direction in TreeObsForRailEnv.tree_explored_actions_char:
        sub_data, sub_distance, sub_agent_data = _split_subtree_into_feature_groups(
            node.childs[direction], current_tree_depth + 1, max_tree_depth
        )
        data = np.concatenate((data, sub_data))
        distance = np.concatenate((distance, sub_distance))
        agent_data = np.concatenate((agent_data, sub_agent_data))

    return data, distance, agent_data


def split_tree_into_feature_groups(
    tree: Node, max_tree_depth: int
) -> Tuple[np.ndarray, np.ndarray, np.ndarray]:
    """This function splits the tree into three difference arrays."""
    data, distance, agent_data = _split_node_into_feature_groups(tree)

    for direction in TreeObsForRailEnv.tree_explored_actions_char:
        sub_data, sub_distance, sub_agent_data = _split_subtree_into_feature_groups(
            tree.childs[direction], 1, max_tree_depth
        )
        data = np.concatenate((data, sub_data))
        distance = np.concatenate((distance, sub_distance))
        agent_data = np.concatenate((agent_data, sub_agent_data))

    return data, distance, agent_data


def normalize_observation(
    observation: Node, tree_depth: int, observation_radius: int = 0
) -> np.ndarray:
    """This function normalizes the observation used by the RL algorithm."""
    if observation is None:
        return np.zeros(
<<<<<<< HEAD
            11 * sum(np.power(4, i) for i in range(tree_depth + 1)), dtype=np.float32
=======
            11 * sum(np.power(4, i) for i in range(tree_depth + 1)),
            dtype=np.float32,
>>>>>>> 16e76cf3
        )
    data, distance, agent_data = split_tree_into_feature_groups(observation, tree_depth)

    data = norm_obs_clip(data, fixed_radius=observation_radius)
    distance = norm_obs_clip(distance, normalize_to_range=True)
    agent_data = np.clip(agent_data, -1, 1)
    normalized_obs = np.array(
<<<<<<< HEAD
        np.concatenate((np.concatenate((data, distance)), agent_data)), dtype=np.float32
=======
        np.concatenate((np.concatenate((data, distance)), agent_data)),
        dtype=np.float32,
>>>>>>> 16e76cf3
    )
    return normalized_obs<|MERGE_RESOLUTION|>--- conflicted
+++ resolved
@@ -14,10 +14,6 @@
 # limitations under the License.
 
 """Wraps a Flatland MARL environment to be used as a dm_env environment."""
-<<<<<<< HEAD
-
-=======
->>>>>>> 16e76cf3
 import types as tp
 from functools import partial
 from typing import Any, Callable, Dict, List, Tuple, Union
@@ -149,7 +145,6 @@
 
         self._latest_score = normalized_score
         self._latest_completion = completion
-<<<<<<< HEAD
 
     def get_stats(self) -> Dict:
         """Get flatland specific stats."""
@@ -161,19 +156,6 @@
         else:
             return {}
 
-=======
-
-    def get_stats(self) -> Dict:
-        """Get flatland specific stats."""
-        if self._latest_completion is not None and self._latest_score is not None:
-            return {
-                "score": self._latest_score,
-                "completion": self._latest_completion,
-            }
-        else:
-            return {}
-
->>>>>>> 16e76cf3
     def render(self, mode: str = "human") -> np.ndarray:
         """Renders the environment."""
         if mode == "human":
@@ -283,13 +265,9 @@
     # Convert Flatland observation so it's dm_env compatible. Also, the list
     # of legal actions must be converted to a legal actions mask.
     def _convert_observations(
-<<<<<<< HEAD
-        self, observes: Dict[str, Tuple[np.ndarray, np.ndarray]], dones: Dict[str, bool]
-=======
         self,
         observes: Dict[str, Tuple[np.ndarray, np.ndarray]],
         dones: Dict[str, bool],
->>>>>>> 16e76cf3
     ) -> Observation:
         """Convert observation"""
         return convert_dm_compatible_observations(
@@ -300,12 +278,8 @@
             self.possible_agents,
         )
 
-<<<<<<< HEAD
-    # collate agent info and observation into a tuple, making the agents obervation to
-=======
     # collate agent info and observation into a tuple,
     # making the agents obervation to
->>>>>>> 16e76cf3
     # be a tuple of the observation from the env and the agent info
     def _collate_obs_and_info(
         self, observes: Dict[int, np.ndarray], info: Dict[str, Dict[int, Any]]
@@ -316,12 +290,8 @@
         for agent, obs in observes.items():
             agent_id = get_agent_id(agent)
             agent_info = np.array(
-<<<<<<< HEAD
-                [info[k][agent] for k in sort_str_num(info.keys())], dtype=np.float32
-=======
                 [info[k][agent] for k in sort_str_num(info.keys())],
                 dtype=np.float32,
->>>>>>> 16e76cf3
             )
             new_obs = (obs, agent_info) if self._include_agent_info else obs
             observations[agent_id] = new_obs
@@ -404,13 +374,9 @@
             )
         return observation_specs
 
-<<<<<<< HEAD
-    def action_spec(self) -> Dict[str, Union[specs.DiscreteArray, specs.BoundedArray]]:
-=======
     def action_spec(
         self,
     ) -> Dict[str, Union[specs.DiscreteArray, specs.BoundedArray]]:
->>>>>>> 16e76cf3
         """Get action spec."""
         action_specs = {}
         action_spaces = self.action_spaces
@@ -490,11 +456,7 @@
 
 
 def get_agent_id(handle: int) -> str:
-<<<<<<< HEAD
-    """Obtain the string that constitutes the agent id from an agent handle - an int"""
-=======
     """Obtain the string that constitutes the agent id from an agent handle"""
->>>>>>> 16e76cf3
     return f"train_{handle}"
 
 
@@ -506,17 +468,10 @@
 def decorate_step_method(env: RailEnv) -> None:
     """Step method decorator.
 
-<<<<<<< HEAD
-    Enable the step method of the env to take action dictionaries where agent keys
-    are the agent ids. Flatland uses the agent handles as keys instead. This function
-    decorates the step method so that it accepts an action dict where the keys are the
-    agent ids.
-=======
     Enable the step method of the env to take action dictionaries where
     agent keys are the agent ids. Flatland uses the agent handles as
     keys instead. This function decorates the step method so that it
     accepts an action dict where the keys are the agent ids.
->>>>>>> 16e76cf3
     """
     env.step_ = env.step
 
@@ -676,12 +631,8 @@
     """This function normalizes the observation used by the RL algorithm."""
     if observation is None:
         return np.zeros(
-<<<<<<< HEAD
-            11 * sum(np.power(4, i) for i in range(tree_depth + 1)), dtype=np.float32
-=======
             11 * sum(np.power(4, i) for i in range(tree_depth + 1)),
             dtype=np.float32,
->>>>>>> 16e76cf3
         )
     data, distance, agent_data = split_tree_into_feature_groups(observation, tree_depth)
 
@@ -689,11 +640,7 @@
     distance = norm_obs_clip(distance, normalize_to_range=True)
     agent_data = np.clip(agent_data, -1, 1)
     normalized_obs = np.array(
-<<<<<<< HEAD
-        np.concatenate((np.concatenate((data, distance)), agent_data)), dtype=np.float32
-=======
         np.concatenate((np.concatenate((data, distance)), agent_data)),
         dtype=np.float32,
->>>>>>> 16e76cf3
     )
     return normalized_obs