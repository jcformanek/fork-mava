# python3
# Copyright 2021 InstaDeep Ltd. All rights reserved.
#
# Licensed under the Apache License, Version 2.0 (the "License");
# you may not use this file except in compliance with the License.
# You may obtain a copy of the License at
#
#     http://www.apache.org/licenses/LICENSE-2.0
#
# Unless required by applicable law or agreed to in writing, software
# distributed under the License is distributed on an "AS IS" BASIS,
# WITHOUT WARRANTIES OR CONDITIONS OF ANY KIND, either express or implied.
# See the License for the specific language governing permissions and
# limitations under the License.

"""Wraps a Flatland MARL environment to be used as a dm_env environment."""

import types as tp
import typing
from functools import partial
from typing import Any, Callable, Dict, List, Sequence, Tuple, Union

import dm_env
import numpy as np
from acme import specs
from acme.wrappers.gym_wrapper import _convert_to_spec

try:
    from flatland.envs.observations import GlobalObsForRailEnv, Node, TreeObsForRailEnv
    from flatland.envs.rail_env import RailEnv
    from flatland.utils.rendertools import AgentRenderVariant, RenderTool

    _has_flatland = True
except ModuleNotFoundError:
    _has_flatland = False
    pass
from gym.spaces import Discrete
from gym.spaces.box import Box

from mava.types import OLT, Observation
from mava.utils.sort_utils import sort_str_num
from mava.utils.wrapper_utils import (
    convert_dm_compatible_observations,
    convert_np_type,
    parameterized_restart,
)
from mava.wrappers.env_wrappers import ParallelEnvWrapper

if _has_flatland:  # noqa: C901

    class FlatlandEnvWrapper(ParallelEnvWrapper):
        """Environment wrapper for Flatland environments.

        All environments would require an observation preprocessor, except for
        'GlobalObsForRailEnv'. This is because flatland gives users the
        flexibility of designing custom observation builders. 'TreeObsForRailEnv'
        would use the normalize_observation function from the flatland baselines
        if none is supplied.

        The supplied preprocessor should return either an array, tuple of arrays or
        a dictionary of arrays for an observation input.

        The obervation, for an agent, returned by this wrapper could consist of both
        the agent observation and agent info. This is because flatland also provides
        informationn about the agents at each step. This information include;
        'action_required', 'malfunction', 'speed', and 'status', and it can be appended
        to the observation, by this wrapper, as an array. action_required is a boolean,
        malfunction is an int denoting the number of steps for which the agent would
        remain motionless, speed is a float and status can be any of the below;

        READY_TO_DEPART = 0
        ACTIVE = 1
        DONE = 2
        DONE_REMOVED = 3

        This would be included in the observation if agent_info is set to True
        """
<<<<<<< HEAD
        self._environment = environment
        decorate_step_method(self._environment)

        self._agents = [get_agent_id(i) for i in range(self.num_agents)]
        self._possible_agents = self.agents[:]

        self._reset_next_step = True
        self._step_type = dm_env.StepType.FIRST
        self.num_actions = 5

        self.action_spaces = {
            agent: Discrete(self.num_actions) for agent in self.possible_agents
        }

        # preprocessor must be for observation builders other than global obs
        # treeobs builders would use the default preprocessor if none is
        # supplied
        self.preprocessor: Callable[
            [Dict[int, Any]], Dict[int, Any]
        ] = self._obtain_preprocessor(preprocessor)

        self._include_agent_info = agent_info

        # observation space:
        # flatland defines no observation space for an agent. Here we try
        # to define the observation space. All agents are identical and would
        # have the same observation space.
        # Infer observation space based on returned observation
        obs, _ = self._environment.reset()
        obs = self.preprocessor(obs)
        self.observation_spaces = {
            get_agent_id(i): infer_observation_space(ob) for i, ob in obs.items()
        }

        self._env_renderer = RenderTool(
            self._environment,
            agent_render_variant=AgentRenderVariant.ONE_STEP_BEHIND,
            show_debug=False,
            screen_height=800,  # Adjust these parameters to fit your resolution
            screen_width=800,
        )  # Adjust these parameters to fit your resolution

    @property
    def agents(self) -> List[str]:
        """Return list of active agents."""
        return self._agents

    @property
    def possible_agents(self) -> List[str]:
        """Return list of all possible agents."""
        return self._possible_agents

    def render(self, mode: str = "human") -> np.array:
        """Renders the environment."""
        if mode == "human":
            show = True
        else:
            show = False
=======
>>>>>>> 6ef477e9

        # Note: we don't inherit from base.EnvironmentWrapper because that class
        # assumes that the wrapped environment is a dm_env.Environment.
        def __init__(
            self,
            environment: RailEnv,
            preprocessor: Callable[
                [Any], Union[np.ndarray, Tuple[np.ndarray], Dict[str, np.ndarray]]
            ] = None,
            agent_info: bool = True,
        ):
            """Wrap Flatland environment.

            Args:
                environment: underlying RailEnv
                preprocessor: optional preprocessor. Defaults to None.
                agent_info: include agent info. Defaults to True.
            """
            self._environment = environment
            decorate_step_method(self._environment)

            self._agents = [get_agent_id(i) for i in range(self.num_agents)]
            self._possible_agents = self.agents[:]

            self._reset_next_step = True
            self._step_type = dm_env.StepType.FIRST
            self.num_actions = 5

            self.action_spaces = {
                agent: Discrete(self.num_actions) for agent in self.possible_agents
            }

            # preprocessor must be for observation builders other than global obs
            # treeobs builders would use the default preprocessor if none is
            # supplied
            self.preprocessor: Callable[
                [Dict[int, Any]], Dict[int, Any]
            ] = self._obtain_preprocessor(preprocessor)

            self._include_agent_info = agent_info

            # observation space:
            # flatland defines no observation space for an agent. Here we try
            # to define the observation space. All agents are identical and would
            # have the same observation space.
            # Infer observation space based on returned observation
            obs, _ = self._environment.reset()
            obs = self.preprocessor(obs)
            self.observation_spaces = {
                get_agent_id(i): infer_observation_space(ob) for i, ob in obs.items()
            }

            self._env_renderer = RenderTool(
                self._environment,
                agent_render_variant=AgentRenderVariant.ONE_STEP_BEHIND,
                show_debug=False,
                screen_height=600,  # Adjust these parameters to fit your resolution
                screen_width=800,
            )  # Adjust these parameters to fit your resolution

        @property
        def agents(self) -> List[str]:
            """Return list of active agents."""
            return self._agents

        @property
        def possible_agents(self) -> List[str]:
            """Return list of all possible agents."""
            return self._possible_agents

        def render(self, mode: str = "human") -> np.ndarray:
            """Renders the environment."""
            if mode == "human":
                show = True
            else:
                show = False

            return self._env_renderer.render_env(
                show=show,
                show_observations=False,
                show_predictions=False,
                return_image=True,
            )

<<<<<<< HEAD
        if self.env_done():
            self._step_type = dm_env.StepType.LAST
            self._reset_next_step = True
            discounts = {
                agent: convert_np_type(
                    self.discount_spec()[agent].dtype, 0
                )  # Zero discount on final step
                for agent in self.possible_agents
            }
            # TODO (Claude) zero discount!
        else:
            self._step_type = dm_env.StepType.MID
            discounts = self._discounts  # discount == 1

        return dm_env.TimeStep(
            observation=observations,
            reward=rewards,
            discount=discounts,
            step_type=self._step_type,
        )
=======
        def env_done(self) -> bool:
            """Checks if the environment is done."""
            return self._environment.dones["__all__"] or not self.agents

        def reset(self) -> dm_env.TimeStep:
            """Resets the episode."""
            # Reset the rendering sytem
            self._env_renderer.reset()
>>>>>>> 6ef477e9

            self._reset_next_step = False
            self._agents = self.possible_agents[:]

            observe, info = self._environment.reset()
            observations = self._create_observations(
                observe, info, self._environment.dones
            )
            rewards_spec = self.reward_spec()
            rewards = {
                agent: convert_np_type(rewards_spec[agent].dtype, 0)
                for agent in self.possible_agents
            }

            discount_spec = self.discount_spec()
            self._discounts = {
                agent: convert_np_type(discount_spec[agent].dtype, 1)
                for agent in self.possible_agents
            }
            return parameterized_restart(rewards, self._discounts, observations)

        def step(self, actions: Dict[str, np.ndarray]) -> dm_env.TimeStep:
            """Steps the environment."""
            self._pre_step()

            if self._reset_next_step:
                return self.reset()

            self._agents = [
                agent
                for agent in self.agents
                if not self._environment.dones[get_agent_handle(agent)]
            ]

            observations, rewards, dones, infos = self._environment.step(actions)

            rewards_spec = self.reward_spec()
            #  Handle empty rewards
            if not rewards:
                rewards = {
                    agent: convert_np_type(rewards_spec[agent].dtype, 0)
                    for agent in self.possible_agents
                }
            else:
                rewards = {
                    get_agent_id(agent): convert_np_type(
                        rewards_spec[get_agent_id(agent)].dtype, reward
                    )
                    for agent, reward in rewards.items()
                }

            if observations:
                observations = self._create_observations(observations, infos, dones)

            if self.env_done():
                self._step_type = dm_env.StepType.LAST
                self._reset_next_step = True
            else:
                self._step_type = dm_env.StepType.MID

            return dm_env.TimeStep(
                observation=observations,
                reward=rewards,
                discount=self._discounts,
                step_type=self._step_type,
            )

        # Convert Flatland observation so it's dm_env compatible. Also, the list
        # of legal actions must be converted to a legal actions mask.
        def _convert_observations(
            self,
            observes: Dict[str, Tuple[np.ndarray, np.ndarray]],
            dones: Dict[str, bool],
        ) -> Observation:
            return convert_dm_compatible_observations(
                observes,  # type: ignore
                dones,
                self.observation_spaces,  # type:ignore
                self.env_done(),
                self.possible_agents,
            )

        # collate agent info and observation into a tuple, making the agents obervation
        # to be a tuple of the observation from the env and the agent info
        def _collate_obs_and_info(
            self, observes: Dict[int, np.ndarray], info: Dict[str, Dict[int, Any]]
        ) -> Dict[str, Tuple[np.ndarray, np.ndarray]]:
            observations: Dict[str, Tuple[np.ndarray, np.ndarray]] = {}
            observes = self.preprocessor(observes)
            for agent, obs in observes.items():
                agent_id = get_agent_id(agent)
                agent_info = np.array(
                    [info[k][agent] for k in sort_str_num(info.keys())],
                    dtype=np.float32,
                )
                obs = (obs, agent_info) if self._include_agent_info else obs  # type: ignore # noqa: E501
                observations[agent_id] = obs  # type: ignore

            return observations

        def _create_observations(
            self,
            obs: Dict[int, np.ndarray],
            info: Dict[str, Dict[int, Any]],
            dones: Dict[int, bool],
        ) -> Observation:
            """Convert observation."""
            observations_ = self._collate_obs_and_info(obs, info)
            dones_ = {get_agent_id(k): v for k, v in dones.items()}
            observations = self._convert_observations(observations_, dones_)
            return observations

        def _obtain_preprocessor(
            self, preprocessor: Any
        ) -> Callable[[Dict[int, Any]], Dict[int, np.ndarray]]:
            """Obtains the actual preprocessor.

            Obtains the actual preprocessor to be used based on the supplied
            preprocessor and the env's obs_builder object
            """
            if not isinstance(self.obs_builder, GlobalObsForRailEnv):
                _preprocessor = preprocessor if preprocessor else lambda x: x
                if isinstance(self.obs_builder, TreeObsForRailEnv):
                    _preprocessor = (
                        partial(
                            normalize_observation, tree_depth=self.obs_builder.max_depth
                        )
                        if not preprocessor
                        else preprocessor
                    )
                assert _preprocessor is not None
            else:

                def _preprocessor(
                    x: Tuple[np.ndarray, np.ndarray, np.ndarray]
                ) -> Tuple[np.ndarray, np.ndarray, np.ndarray]:
                    return x

            def returned_preprocessor(obs: Dict[int, Any]) -> Dict[int, np.ndarray]:
                temp_obs = {}
                for agent_id, ob in obs.items():
                    temp_obs[agent_id] = _preprocessor(ob)
                return temp_obs

            return returned_preprocessor

        # set all parameters that should be available before an environment step
        # if no available agent, then environment is done and should be reset
        def _pre_step(self) -> None:
            if not self.agents:
                self._step_type = dm_env.StepType.LAST

        def observation_spec(self) -> Dict[str, OLT]:
            """Return observation spec."""
            observation_specs = {}
            for agent in self.agents:
                observation_specs[agent] = OLT(
                    observation=tuple(
                        (
                            _convert_to_spec(self.observation_spaces[agent]),
                            agent_info_spec(),
                        )
                    )
                    if self._include_agent_info
                    else _convert_to_spec(self.observation_spaces[agent]),
                    legal_actions=_convert_to_spec(self.action_spaces[agent]),
                    terminal=specs.Array((1,), np.float32),
                )
            return observation_specs

        def action_spec(
            self,
        ) -> Dict[str, Union[specs.DiscreteArray, specs.BoundedArray]]:
            """Get action spec."""
            action_specs = {}
            action_spaces = self.action_spaces
            for agent in self.possible_agents:
                action_specs[agent] = _convert_to_spec(action_spaces[agent])
            return action_specs

        def reward_spec(self) -> Dict[str, specs.Array]:
            """Get the reward spec."""
            reward_specs = {}
            for agent in self.possible_agents:
                reward_specs[agent] = specs.Array((), np.float32)
            return reward_specs

        def discount_spec(self) -> Dict[str, specs.BoundedArray]:
            """Get the discount spec."""
            discount_specs = {}
            for agent in self.possible_agents:
                discount_specs[agent] = specs.BoundedArray(
                    (), np.float32, minimum=0, maximum=1.0
                )
            return discount_specs

        def extra_spec(self) -> Dict[str, specs.BoundedArray]:
            """Get the extras spec."""
            return {}

        def seed(self, seed: int = None) -> None:
            """Seed the environment."""
            self._environment._seed(seed)

        @property
        def environment(self) -> RailEnv:
            """Returns the wrapped environment."""
            return self._environment

        @property
        def num_agents(self) -> int:
            """Returns the number of trains/agents in the flatland environment"""
            return int(self._environment.number_of_agents)

        def __getattr__(self, name: str) -> Any:
            """Expose any other attributes of the underlying environment."""
            return getattr(self._environment, name)

    # Utility functions

    def infer_observation_space(
        obs: Union[tuple, np.ndarray, dict]
    ) -> Union[Box, tuple, dict]:
        """Infer a gym Observation space from a sample observation from flatland"""
        if isinstance(obs, np.ndarray):
            return Box(
                -np.inf,
                np.inf,
                shape=obs.shape,
                dtype=obs.dtype,
            )
        elif isinstance(obs, tuple):
            return tuple(infer_observation_space(o) for o in obs)
        elif isinstance(obs, dict):
            return {key: infer_observation_space(value) for key, value in obs.items()}
        else:
            raise ValueError(
                f"Unexpected observation type: {type(obs)}. "
                f"Observation should be of either of this types "
                f"(np.ndarray, tuple, or dict)"
            )

    def agent_info_spec() -> specs.BoundedArray:
        """Create the spec for the agent_info part of the observation"""
        return specs.BoundedArray((4,), dtype=np.float32, minimum=0.0, maximum=10)

    def get_agent_id(handle: int) -> str:
        """Obtain the string that constitutes the agent id from an agent handle"""
        return f"train_{handle}"

    def get_agent_handle(id: str) -> int:
        """Obtain an agents handle given its id"""
        return int(id.split("_")[-1])

<<<<<<< HEAD
    @property
    def num_agents(self) -> int:
        """Returns the number of trains/agents in the flatland environment"""
        print(self._environment.number_of_agents)
        return int(self._environment.number_of_agents)
=======
    def decorate_step_method(env: RailEnv) -> None:
        """Step method decorator.
>>>>>>> 6ef477e9

        Enable the step method of the env to take action dictionaries where agent keys
        are the agent ids. Flatland uses the agent handles as keys instead. This
        function decorates the step method so that it accepts an action dict where
        the keys are the agent ids.
        """
        env.step_ = env.step

        def _step(
            self: RailEnv, actions: Dict[str, Union[int, float, Any]]
        ) -> dm_env.TimeStep:
            actions_ = {get_agent_handle(k): int(v) for k, v in actions.items()}
            return self.step_(actions_)

        env.step = tp.MethodType(_step, env)

    # The block of code below is obtained from the flatland starter-kit
    # at https://gitlab.aicrowd.com/flatland/flatland-starter-kit/-/blob/master/
    # utils/observation_utils.py
    # this is done just to obtain the normalize_observation function that would
    # serve as the default preprocessor for the Tree obs builder.

    def max_lt(seq: Sequence, val: Any) -> Any:
        """Get max in sequence.

        Return greatest item in seq for which item < val applies.
        None is returned if seq was empty or all items in seq were >= val.
        """
        max = 0
        idx = len(seq) - 1
        while idx >= 0:
            if seq[idx] < val and seq[idx] >= 0 and seq[idx] > max:
                max = seq[idx]
            idx -= 1
        return max

    def min_gt(seq: Sequence, val: Any) -> Any:
        """Gets min in a sequence.

        Return smallest item in seq for which item > val applies.
        None is returned if seq was empty or all items in seq were >= val.
        """
        min = np.inf
        idx = len(seq) - 1
        while idx >= 0:
            if seq[idx] >= val and seq[idx] < min:
                min = seq[idx]
            idx -= 1
        return min

    @typing.no_type_check
    def norm_obs_clip(
        obs: np.ndarray,
        clip_min: int = -1,
        clip_max: int = 1,
        fixed_radius: int = 0,
        normalize_to_range: bool = False,
    ) -> np.ndarray:
        """Normalize observation.

        This function returns the difference between min and max value of an observation
        :param obs: Observation that should be normalized
        :param clip_min: min value where observation will be clipped
        :param clip_max: max value where observation will be clipped
        :return: returnes normalized and clipped observatoin
        """
        if fixed_radius > 0:
            max_obs = fixed_radius
        else:
            max_obs = max(1, max_lt(obs, 1000)) + 1

        min_obs = 0  # min(max_obs, min_gt(obs, 0))
        if normalize_to_range:
            min_obs = min_gt(obs, 0)
        if min_obs > max_obs:
            min_obs = max_obs
        if max_obs == min_obs:
            return np.clip(np.array(obs) / max_obs, clip_min, clip_max)
        norm = np.abs(max_obs - min_obs)
        return np.clip((np.array(obs) - min_obs) / norm, clip_min, clip_max)

    def _split_node_into_feature_groups(
        node: Node,
    ) -> Tuple[np.ndarray, np.ndarray, np.ndarray]:
        """Splits node into features."""
        data = np.zeros(6)
        distance = np.zeros(1)
        agent_data = np.zeros(4)

        data[0] = node.dist_own_target_encountered
        data[1] = node.dist_other_target_encountered
        data[2] = node.dist_other_agent_encountered
        data[3] = node.dist_potential_conflict
        data[4] = node.dist_unusable_switch
        data[5] = node.dist_to_next_branch

        distance[0] = node.dist_min_to_target

        agent_data[0] = node.num_agents_same_direction
        agent_data[1] = node.num_agents_opposite_direction
        agent_data[2] = node.num_agents_malfunctioning
        agent_data[3] = node.speed_min_fractional

        return data, distance, agent_data

    @typing.no_type_check
    def _split_subtree_into_feature_groups(
        node: Node, current_tree_depth: int, max_tree_depth: int
    ) -> Tuple[np.ndarray, np.ndarray, np.ndarray]:
        """Split subtree."""
        if node == -np.inf:
            remaining_depth = max_tree_depth - current_tree_depth
            # reference:
            # https://stackoverflow.com/questions/515214/total-number-of-nodes-in-a-tree-data-structure
            num_remaining_nodes = int((4 ** (remaining_depth + 1) - 1) / (4 - 1))
            return (
                [-np.inf] * num_remaining_nodes * 6,
                [-np.inf] * num_remaining_nodes,
                [-np.inf] * num_remaining_nodes * 4,
            )

        data, distance, agent_data = _split_node_into_feature_groups(node)

        if not node.childs:
            return data, distance, agent_data

        for direction in TreeObsForRailEnv.tree_explored_actions_char:
            sub_data, sub_distance, sub_agent_data = _split_subtree_into_feature_groups(
                node.childs[direction], current_tree_depth + 1, max_tree_depth
            )
            data = np.concatenate((data, sub_data))
            distance = np.concatenate((distance, sub_distance))
            agent_data = np.concatenate((agent_data, sub_agent_data))

        return data, distance, agent_data

    def split_tree_into_feature_groups(
        tree: Node, max_tree_depth: int
    ) -> Tuple[np.ndarray, np.ndarray, np.ndarray]:
        """This function splits the tree into three difference arrays."""
        data, distance, agent_data = _split_node_into_feature_groups(tree)

        for direction in TreeObsForRailEnv.tree_explored_actions_char:
            sub_data, sub_distance, sub_agent_data = _split_subtree_into_feature_groups(
                tree.childs[direction], 1, max_tree_depth
            )
            data = np.concatenate((data, sub_data))  # type: ignore
            distance = np.concatenate((distance, sub_distance))  # type: ignore
            agent_data = np.concatenate((agent_data, sub_agent_data))  # type: ignore

        return data, distance, agent_data

    def normalize_observation(
        observation: Node, tree_depth: int, observation_radius: int = 0
    ) -> np.ndarray:
        """This function normalizes the observation used by the RL algorithm."""
        if observation is None:
            return np.zeros(
                11 * sum(np.power(4, i) for i in range(tree_depth + 1)),
                dtype=np.float32,
            )
        data, distance, agent_data = split_tree_into_feature_groups(
            observation, tree_depth
        )

        data = norm_obs_clip(data, fixed_radius=observation_radius)
        distance = norm_obs_clip(distance, normalize_to_range=True)
        agent_data = np.clip(agent_data, -1, 1)
        normalized_obs = np.array(
            np.concatenate(
                (np.concatenate((data, distance)), agent_data)
            ),  # type:ignore
            dtype=np.float32,
        )
        return normalized_obs<|MERGE_RESOLUTION|>--- conflicted
+++ resolved
@@ -75,67 +75,6 @@
 
         This would be included in the observation if agent_info is set to True
         """
-<<<<<<< HEAD
-        self._environment = environment
-        decorate_step_method(self._environment)
-
-        self._agents = [get_agent_id(i) for i in range(self.num_agents)]
-        self._possible_agents = self.agents[:]
-
-        self._reset_next_step = True
-        self._step_type = dm_env.StepType.FIRST
-        self.num_actions = 5
-
-        self.action_spaces = {
-            agent: Discrete(self.num_actions) for agent in self.possible_agents
-        }
-
-        # preprocessor must be for observation builders other than global obs
-        # treeobs builders would use the default preprocessor if none is
-        # supplied
-        self.preprocessor: Callable[
-            [Dict[int, Any]], Dict[int, Any]
-        ] = self._obtain_preprocessor(preprocessor)
-
-        self._include_agent_info = agent_info
-
-        # observation space:
-        # flatland defines no observation space for an agent. Here we try
-        # to define the observation space. All agents are identical and would
-        # have the same observation space.
-        # Infer observation space based on returned observation
-        obs, _ = self._environment.reset()
-        obs = self.preprocessor(obs)
-        self.observation_spaces = {
-            get_agent_id(i): infer_observation_space(ob) for i, ob in obs.items()
-        }
-
-        self._env_renderer = RenderTool(
-            self._environment,
-            agent_render_variant=AgentRenderVariant.ONE_STEP_BEHIND,
-            show_debug=False,
-            screen_height=800,  # Adjust these parameters to fit your resolution
-            screen_width=800,
-        )  # Adjust these parameters to fit your resolution
-
-    @property
-    def agents(self) -> List[str]:
-        """Return list of active agents."""
-        return self._agents
-
-    @property
-    def possible_agents(self) -> List[str]:
-        """Return list of all possible agents."""
-        return self._possible_agents
-
-    def render(self, mode: str = "human") -> np.array:
-        """Renders the environment."""
-        if mode == "human":
-            show = True
-        else:
-            show = False
-=======
->>>>>>> 6ef477e9
 
         # Note: we don't inherit from base.EnvironmentWrapper because that class
         # assumes that the wrapped environment is a dm_env.Environment.
@@ -192,7 +131,7 @@
                 self._environment,
                 agent_render_variant=AgentRenderVariant.ONE_STEP_BEHIND,
                 show_debug=False,
-                screen_height=600,  # Adjust these parameters to fit your resolution
+                screen_height=800,  # Adjust these parameters to fit your resolution
                 screen_width=800,
             )  # Adjust these parameters to fit your resolution
 
@@ -220,28 +159,6 @@
                 return_image=True,
             )
 
-<<<<<<< HEAD
-        if self.env_done():
-            self._step_type = dm_env.StepType.LAST
-            self._reset_next_step = True
-            discounts = {
-                agent: convert_np_type(
-                    self.discount_spec()[agent].dtype, 0
-                )  # Zero discount on final step
-                for agent in self.possible_agents
-            }
-            # TODO (Claude) zero discount!
-        else:
-            self._step_type = dm_env.StepType.MID
-            discounts = self._discounts  # discount == 1
-
-        return dm_env.TimeStep(
-            observation=observations,
-            reward=rewards,
-            discount=discounts,
-            step_type=self._step_type,
-        )
-=======
         def env_done(self) -> bool:
             """Checks if the environment is done."""
             return self._environment.dones["__all__"] or not self.agents
@@ -250,7 +167,6 @@
             """Resets the episode."""
             # Reset the rendering sytem
             self._env_renderer.reset()
->>>>>>> 6ef477e9
 
             self._reset_next_step = False
             self._agents = self.possible_agents[:]
@@ -308,6 +224,14 @@
             if self.env_done():
                 self._step_type = dm_env.StepType.LAST
                 self._reset_next_step = True
+
+                # Zero discount on final step
+                discount_spec = self.discount_spec()
+                self._discounts = {
+                    agent: convert_np_type(discount_spec[agent].dtype, 0)
+                    for agent in self.possible_agents
+                }
+
             else:
                 self._step_type = dm_env.StepType.MID
 
@@ -505,16 +429,8 @@
         """Obtain an agents handle given its id"""
         return int(id.split("_")[-1])
 
-<<<<<<< HEAD
-    @property
-    def num_agents(self) -> int:
-        """Returns the number of trains/agents in the flatland environment"""
-        print(self._environment.number_of_agents)
-        return int(self._environment.number_of_agents)
-=======
     def decorate_step_method(env: RailEnv) -> None:
         """Step method decorator.
->>>>>>> 6ef477e9
 
         Enable the step method of the env to take action dictionaries where agent keys
         are the agent ids. Flatland uses the agent handles as keys instead. This
