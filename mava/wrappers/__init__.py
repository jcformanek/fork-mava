# python3
# Copyright 2021 InstaDeep Ltd. All rights reserved.
#
# Licensed under the Apache License, Version 2.0 (the "License");
# you may not use this file except in compliance with the License.
# You may obtain a copy of the License at
#
#     http://www.apache.org/licenses/LICENSE-2.0
#
# Unless required by applicable law or agreed to in writing, software
# distributed under the License is distributed on an "AS IS" BASIS,
# WITHOUT WARRANTIES OR CONDITIONS OF ANY KIND, either express or implied.
# See the License for the specific language governing permissions and
# limitations under the License.

from mava.wrappers.debugging_envs import DebuggingEnvWrapper, TwoStepWrapper
from mava.wrappers.env_wrappers import ParallelEnvWrapper, SequentialEnvWrapper
from mava.wrappers.environment_loop_wrappers import (
    DetailedEpisodeStatistics,
    DetailedPerAgentStatistics,
    MonitorParallelEnvironmentLoop,
)
from mava.wrappers.pettingzoo import (
    PettingZooAECEnvWrapper,
    PettingZooParallelEnvWrapper,
)
from mava.wrappers.robocup import RoboCupWrapper

<<<<<<< HEAD
# from mava.wrappers.flatland import FlatlandEnvWrapper
from mava.wrappers.smac import SMACWrapper
=======
try:
    # The user might not have installed Flatland or SMAC
    from mava.wrappers.flatland import FlatlandEnvWrapper
    from mava.wrappers.smac import SMACWrapper
except ModuleNotFoundError:
    pass

>>>>>>> 16e76cf3
from mava.wrappers.system_trainer_statistics import (
    DetailedTrainerStatistics,
    NetworkStatisticsActorCritic,
    NetworkStatisticsMixing,
    ScaledDetailedTrainerStatistics,
)<|MERGE_RESOLUTION|>--- conflicted
+++ resolved
@@ -26,10 +26,6 @@
 )
 from mava.wrappers.robocup import RoboCupWrapper
 
-<<<<<<< HEAD
-# from mava.wrappers.flatland import FlatlandEnvWrapper
-from mava.wrappers.smac import SMACWrapper
-=======
 try:
     # The user might not have installed Flatland or SMAC
     from mava.wrappers.flatland import FlatlandEnvWrapper
@@ -37,7 +33,6 @@
 except ModuleNotFoundError:
     pass
 
->>>>>>> 16e76cf3
 from mava.wrappers.system_trainer_statistics import (
     DetailedTrainerStatistics,
     NetworkStatisticsActorCritic,
