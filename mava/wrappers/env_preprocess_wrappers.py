--- conflicted
+++ resolved
@@ -483,91 +483,6 @@
         Args:
             name (str): attribute.
 
-<<<<<<< HEAD
-    def _modify_action(self, action: Action) -> Action:
-        return action
-
-
-class ConcatAgentIdToObservation:
-    """Concat one-hot vector of agent ID to obs.
-
-    We assume the environment has an ordered list
-    self.possible_agents.
-    """
-
-    def __init__(self, environment: Any) -> None:
-        self._environment = environment
-        self._num_agents = len(environment.possible_agents)
-
-    def reset(self) -> dm_env.TimeStep:
-        timestep, extras = self._environment.reset()
-        old_observations = timestep.observation
-
-        new_observations = {}
-
-        for agent_id, agent in enumerate(self._environment.possible_agents):
-            agent_olt = old_observations[agent]
-
-            agent_observation = agent_olt.observation
-            agent_one_hot = np.zeros(self._num_agents, dtype=agent_observation.dtype)
-            agent_one_hot[agent_id] = 1
-
-            new_observations[agent] = OLT(
-                observation=np.concatenate([agent_one_hot, agent_observation]),
-                legal_actions=agent_olt.legal_actions,
-                terminal=agent_olt.terminal,
-            )
-
-        return (
-            dm_env.TimeStep(
-                timestep.step_type, timestep.reward, timestep.discount, new_observations
-            ),
-            extras,
-        )
-
-    def step(self, actions: Dict) -> dm_env.TimeStep:
-        timestep, extras = self._environment.step(actions)
-
-        old_observations = timestep.observation
-        new_observations = {}
-        for agent_id, agent in enumerate(self._environment.possible_agents):
-            agent_olt = old_observations[agent]
-
-            agent_observation = agent_olt.observation
-            agent_one_hot = np.zeros(self._num_agents, dtype=agent_observation.dtype)
-            agent_one_hot[agent_id] = 1
-
-            new_observations[agent] = OLT(
-                observation=np.concatenate([agent_one_hot, agent_observation]),
-                legal_actions=agent_olt.legal_actions,
-                terminal=agent_olt.terminal,
-            )
-
-        return (
-            dm_env.TimeStep(
-                timestep.step_type, timestep.reward, timestep.discount, new_observations
-            ),
-            extras,
-        )
-
-    def observation_spec(self) -> Dict[str, OLT]:
-        """Observation spec.
-
-        Returns:
-            types.Observation: spec for environment.
-        """
-        timestep, extras = self.reset()
-        observations = timestep.observation
-        return observations
-
-    def __getattr__(self, name: str) -> Any:
-        """Expose any other attributes of the underlying environment.
-
-        Args:
-            name (str): attribute.
-
-=======
->>>>>>> 16e76cf3
         Returns:
             Any: return attribute from env or underlying env.
         """
@@ -585,19 +500,11 @@
     TODO (Claude) support continuous actions.
     """
 
-<<<<<<< HEAD
-    # Need to get the size of the action space of each agent
-
-=======
->>>>>>> 16e76cf3
     def __init__(self, environment: Any):
         self._environment = environment
 
     def reset(self) -> dm_env.TimeStep:
-<<<<<<< HEAD
-=======
         """Reset the environment and add zero action."""
->>>>>>> 16e76cf3
         timestep, extras = self._environment.reset()
         old_observations = timestep.observation
         action_spec = self._environment.action_spec()
@@ -624,10 +531,7 @@
         )
 
     def step(self, actions: Dict) -> dm_env.TimeStep:
-<<<<<<< HEAD
-=======
         """Step the environment and concat prev actions."""
->>>>>>> 16e76cf3
         timestep, extras = self._environment.step(actions)
         old_observations = timestep.observation
         action_spec = self._environment.action_spec()
