# python3
# Copyright 2021 InstaDeep Ltd. All rights reserved.
#
# Licensed under the Apache License, Version 2.0 (the "License");
# you may not use this file except in compliance with the License.
# You may obtain a copy of the License at
#
#     http://www.apache.org/licenses/LICENSE-2.0
#
# Unless required by applicable law or agreed to in writing, software
# distributed under the License is distributed on an "AS IS" BASIS,
# WITHOUT WARRANTIES OR CONDITIONS OF ANY KIND, either express or implied.
# See the License for the specific language governing permissions and
# limitations under the License.

import importlib
import typing
from typing import Any, Dict, List, Tuple, Union

import acme
import dm_env
import numpy as np
import numpy.testing as npt
import pytest

try:
    from mava.utils.environments import flatland_utils
    from mava.wrappers.flatland import FlatlandEnvWrapper
except ModuleNotFoundError:
    pass

try:
    from pettingzoo.utils.env import AECEnv, ParallelEnv
except ModuleNotFoundError:
    pass

from mava import specs as mava_specs
from mava.environment_loop import ParallelEnvironmentLoop, SequentialEnvironmentLoop
from mava.types import Observation, Reward

try:
    from mava.utils.environments.open_spiel_utils import load_open_spiel_env
    from mava.wrappers.open_spiel import OpenSpielSequentialWrapper
except ImportError:
    pass
from mava.utils.wrapper_utils import convert_np_type
from mava.wrappers.pettingzoo import (
    PettingZooAECEnvWrapper,
    PettingZooParallelEnvWrapper,
)
from tests.enums import EnvSource, EnvSpec, EnvType, MockedEnvironments
from tests.mocks import (
    ParallelMAContinuousEnvironment,
    ParallelMADiscreteEnvironment,
    SequentialMAContinuousEnvironment,
    SequentialMADiscreteEnvironment,
)

<<<<<<< HEAD
if _has_flatland:
    # flatland environment config
    flatland_env_config = {
        "n_agents": 3,
        "x_dim": 30,
        "y_dim": 30,
        "n_cities": 2,
        "max_rails_between_cities": 2,
        "max_rails_in_city": 3,
        "seed": 0,
        "malfunction_rate": 1 / 200,
        "malfunction_min_duration": 20,
        "malfunction_max_duration": 50,
        "observation_max_path_depth": 30,
        "observation_tree_depth": 2,
    }
=======
# flatland environment config
flatland_env_config = {
    "n_agents": 3,
    "x_dim": 30,
    "y_dim": 30,
    "n_cities": 2,
    "max_rails_between_cities": 2,
    "max_rails_in_city": 3,
    "seed": 0,
    "malfunction_rate": 1 / 200,
    "malfunction_min_duration": 20,
    "malfunction_max_duration": 50,
    "observation_max_path_depth": 30,
    "observation_tree_depth": 2,
}
>>>>>>> 16e76cf3

"""
Helpers contains re-usable test functions.
"""

# TODO(Kale-ab): Better structure helper funcs


class Helpers:
    @staticmethod
    def verify_all_props_not_none(props_which_should_not_be_none: list) -> bool:
        """Check all props are not none

        Args:
            props_which_should_not_be_none : vars which should have a value.

        Returns:
            bool indicating if vars are not none.
        """
        return all(prop is not None for prop in props_which_should_not_be_none)

    @staticmethod
    def get_env(env_spec: EnvSpec) -> Union[AECEnv, ParallelEnv]:
        """Return an env based on an env spec.

        Args:
            env_spec : decription of env.

        Raises:
            Exception: No appropriate env found.

        Returns:
            an envrionment.
        """
        env = None
        if env_spec.env_source == EnvSource.PettingZoo:
            mod = importlib.import_module(env_spec.env_name)
            if env_spec.env_type == EnvType.Parallel:
                env = mod.parallel_env()  # type:ignore
            elif env_spec.env_type == EnvType.Sequential:
                env = mod.env()  # type:ignore
        elif env_spec.env_source == EnvSource.Flatland:
            env = flatland_utils.make_environment(**flatland_env_config)  # type:ignore
        elif env_spec.env_source == EnvSource.OpenSpiel:
            env = load_open_spiel_env(env_spec.env_name)
        else:
            raise Exception("Env_spec is not valid.")
        env.reset()  # type:ignore
        return env

    @staticmethod
    def get_wrapper_function(
        env_spec: EnvSpec,
    ) -> dm_env.Environment:
        """Returns a wrapper function.

        Args:
            env_spec : decription of env.

        Raises:
            Exception: No env wrapper found.

        Returns:
             an envrionment wrapper.
        """
        wrapper: dm_env.Environment = None
        if env_spec.env_source == EnvSource.PettingZoo:
            if env_spec.env_type == EnvType.Parallel:
                wrapper = PettingZooParallelEnvWrapper
            elif env_spec.env_type == EnvType.Sequential:
                wrapper = PettingZooAECEnvWrapper
        elif env_spec.env_source == EnvSource.Flatland:
            wrapper = FlatlandEnvWrapper
        elif env_spec.env_source == EnvSource.OpenSpiel:
            wrapper = OpenSpielSequentialWrapper
        else:
            raise Exception("Env_spec is not valid.")
        return wrapper

    @staticmethod
    def get_env_loop(
        env_spec: EnvSpec,
    ) -> acme.core.Worker:
        """Returns an env loop.

        Args:
            env_spec : decription of env.

        Raises:
            Exception: Unable to find env loop.

        Returns:
            env loop.
        """
        env_loop = None
        if env_spec.env_type == EnvType.Parallel:
            env_loop = ParallelEnvironmentLoop
        elif env_spec.env_type == EnvType.Sequential:
            env_loop = SequentialEnvironmentLoop
        else:
            raise Exception("Env_spec is not valid.")
        return env_loop

    @staticmethod
    def get_mocked_env(
        env_spec: EnvSpec,
    ) -> Union[
        ParallelMADiscreteEnvironment,
        SequentialMADiscreteEnvironment,
        ParallelMAContinuousEnvironment,
        SequentialMAContinuousEnvironment,
    ]:
        """Function that retrieves a mocked env.

        Args:
            env_spec : decription of env.

        Raises:
            Exception: no valid env found.

        Returns:
            a mocked environment.
        """
        env_name = env_spec.env_name

        if env_name is MockedEnvironments.Mocked_Dicrete:
            if env_spec.env_type == EnvType.Parallel:
                env = ParallelMADiscreteEnvironment(
                    num_actions=18,
                    num_observations=2,
                    obs_shape=(84, 84, 4),
                    obs_dtype=np.float32,
                    episode_length=10,
                )
            elif env_spec.env_type == EnvType.Sequential:
                env = SequentialMADiscreteEnvironment(
                    num_actions=18,
                    num_observations=2,
                    obs_shape=(84, 84, 4),
                    obs_dtype=np.float32,
                    episode_length=10,
                )
        elif env_name is MockedEnvironments.Mocked_Continous:
            if env_spec.env_type == EnvType.Parallel:
                env = ParallelMAContinuousEnvironment(
                    action_dim=2,
                    observation_dim=2,
                    bounded=True,
                    episode_length=10,
                )
            elif env_spec.env_type == EnvType.Sequential:
                env = SequentialMAContinuousEnvironment(
                    action_dim=2,
                    observation_dim=2,
                    bounded=True,
                    episode_length=10,
                )

        if env is None:
            raise Exception("Env_spec is not valid.")
        return env

    @staticmethod
    def is_mocked_env(
        env_name: str,
    ) -> bool:
        """Returns bool indicating if env is mocked or not.

        Args:
            env_spec : decription of env.

        Returns:
            bool indicating if env is mocked or not.
        """
        mock = False
        if (
            env_name is MockedEnvironments.Mocked_Continous
            or env_name is MockedEnvironments.Mocked_Dicrete
        ):
            mock = True
        return mock

    @staticmethod
    def get_wrapped_env(
        env_spec: EnvSpec, **kwargs: Any
    ) -> Tuple[dm_env.Environment, acme.specs.EnvironmentSpec]:
        """Returns a wrapped env and specs.

        Args:
            env_spec : decription of env.

        Returns:
            a wrapped env and specs.
        """
        specs = None
        if Helpers.is_mocked_env(env_spec.env_name):
            wrapped_env = Helpers.get_mocked_env(env_spec)
            specs = wrapped_env._specs
        else:
            env = Helpers.get_env(env_spec)
            wrapper_func = Helpers.get_wrapper_function(env_spec)
            wrapped_env = wrapper_func(env, **kwargs)
            specs = Helpers.get_pz_env_spec(wrapped_env)._specs
        return wrapped_env, specs

    #
    @staticmethod
    def get_pz_env_spec(environment: dm_env.Environment) -> dm_env.Environment:
        """Returns a petting zoo environment spec.

        Args:
            environment : an env.

        Returns:
            a petting zoo environment spec.
        """
        return mava_specs.MAEnvironmentSpec(environment)

    @staticmethod
    def seed_action_space(
        env_wrapper: Union[PettingZooAECEnvWrapper, PettingZooParallelEnvWrapper],
        random_seed: int,
    ) -> None:
        """Seeds action space.

        Args:
            env_wrapper : an env wrapper.
            random_seed : random seed to be used.
        """
        [
            env_wrapper.action_spaces[agent].seed(random_seed)
            for agent in env_wrapper.agents
        ]

    @staticmethod
    def compare_dicts(dictA: Dict, dictB: Dict) -> bool:
        """Function that check if two dicts are equal.

        Args:
            dictA : dict A.
            dictB : dict B.

        Returns:
            bool indicating if dicts are equal or not.
        """
        typesA = [type(k) for k in dictA.values()]
        typesB = [type(k) for k in dictB.values()]

        return (dictA == dictB) and (typesA == typesB)

    @staticmethod
    def assert_valid_episode(episode_result: Dict) -> None:
        """Function that checks if a valid episode was run.

        Args:
            episode_result : result dict from an episode.
        """
        assert (
            episode_result["episode_length"] > 0
            and episode_result["mean_episode_return"] is not None
            and episode_result["steps_per_second"] is not None
            and episode_result["episodes"] == 1
            and episode_result["steps"] > 0
        )

    @staticmethod
    def assert_env_reset(
        wrapped_env: dm_env.Environment,
        dm_env_timestep: dm_env.TimeStep,
        env_spec: EnvSpec,
    ) -> None:
        """Assert env are reset correctly.

        Args:
            wrapped_env : wrapped env.
            dm_env_timestep : timestep.
            env_spec : env spec.
        """
        if env_spec.env_type == EnvType.Parallel:
            rewards_spec = wrapped_env.reward_spec()
            expected_rewards = {
                agent: convert_np_type(rewards_spec[agent].dtype, 0)
                for agent in wrapped_env.agents
            }

            discount_spec = wrapped_env.discount_spec()
            expected_discounts = {
                agent: convert_np_type(rewards_spec[agent].dtype, 1)
                for agent in wrapped_env.agents
            }

            Helpers.compare_dicts(
                dm_env_timestep.reward,
                expected_rewards,
            ), "Failed to reset reward."
            Helpers.compare_dicts(
                dm_env_timestep.discount,
                expected_discounts,
            ), "Failed to reset discount."

        elif env_spec.env_type == EnvType.Sequential:
            for agent in wrapped_env.agents:
                rewards_spec = wrapped_env.reward_spec()
                expected_reward = convert_np_type(rewards_spec[agent].dtype, 0)

                discount_spec = wrapped_env.discount_spec()
                expected_discount = convert_np_type(discount_spec[agent].dtype, 1)

                assert dm_env_timestep.reward == expected_reward and type(
                    dm_env_timestep.reward
                ) == type(expected_reward), "Failed to reset reward."
                assert dm_env_timestep.discount == expected_discount and type(
                    dm_env_timestep.discount
                ) == type(expected_discount), "Failed to reset discount."

    @staticmethod
    @typing.no_type_check
    # TODO(Kale-ab) Sort out typing issues.
    def verify_observations_are_normalized(
        observations: Observation,
        agents: List,
        env_spec: EnvSpec,
        min: int = 0,
        max: int = 1,
    ) -> None:
        """Verify observations are normalized.

        Args:
            observations : env obs.
            agents : env agents.
            env_spec : env spec.
            min : min for normalization.
            max : max for normalization.
        """
        if env_spec.env_type == EnvType.Parallel:
            for agent in agents:
                assert (
                    observations[agent].observation.min() >= min
                    and observations[agent].observation.max() <= max
                ), "Failed to normalize observations."

        elif env_spec.env_type == EnvType.Sequential:
            assert (
                observations.observation.min() >= min
                and observations.observation.max() <= max
            ), "Failed to normalize observations."

    @staticmethod
    @typing.no_type_check
    # TODO(Kale-ab) Sort out typing issues.
    def verify_reward_is_normalized(
        rewards: Reward, agents: List, env_spec: EnvSpec, min: int = 0, max: int = 1
    ) -> None:
        """Verify reward is normalized.

        Args:
            rewards : rewards.
            agents : env agents.
            env_spec : env spec.
            min : min for normalization.
            max : max for normalization.
        """
        if env_spec.env_type == EnvType.Parallel:
            for agent in agents:
                assert (
                    rewards[agent] >= min and rewards[agent] <= max
                ), "Failed to normalize reward."

        elif env_spec.env_type == EnvType.Sequential:
            assert rewards >= min and rewards <= max, "Failed to normalize reward."

    @staticmethod
    def verify_observations_are_standardized(
        observations: Observation, agents: List, env_spec: EnvSpec
    ) -> None:
        """Verify obs are standardized.

        Args:
            observations : env observations.
            agents : env agents.
            env_spec : env spec.
        """
        if env_spec.env_type == EnvType.Parallel:
            for agent in agents:
                npt.assert_almost_equal(
                    observations[agent].observation.mean(), 0, decimal=2  # type: ignore
                )
                npt.assert_almost_equal(
                    observations[agent].observation.std(), 1, decimal=2  # type: ignore
                )

        elif env_spec.env_type == EnvType.Sequential:
            npt.assert_almost_equal(
                observations.observation.mean(), 0, decimal=2  # type: ignore
            )
            npt.assert_almost_equal(
                observations.observation.std(), 1, decimal=2  # type: ignore
            )

    @staticmethod
    def mock_done() -> bool:
        """Mock env being done.

        Returns:
            returns true.
        """
        return True


@typing.no_type_check
@pytest.fixture
def helpers() -> Helpers:
    """Return helper class.

    Returns:
        helpers class.
    """
    return Helpers<|MERGE_RESOLUTION|>--- conflicted
+++ resolved
@@ -56,24 +56,6 @@
     SequentialMADiscreteEnvironment,
 )
 
-<<<<<<< HEAD
-if _has_flatland:
-    # flatland environment config
-    flatland_env_config = {
-        "n_agents": 3,
-        "x_dim": 30,
-        "y_dim": 30,
-        "n_cities": 2,
-        "max_rails_between_cities": 2,
-        "max_rails_in_city": 3,
-        "seed": 0,
-        "malfunction_rate": 1 / 200,
-        "malfunction_min_duration": 20,
-        "malfunction_max_duration": 50,
-        "observation_max_path_depth": 30,
-        "observation_tree_depth": 2,
-    }
-=======
 # flatland environment config
 flatland_env_config = {
     "n_agents": 3,
@@ -89,7 +71,6 @@
     "observation_max_path_depth": 30,
     "observation_tree_depth": 2,
 }
->>>>>>> 16e76cf3
 
 """
 Helpers contains re-usable test functions.
