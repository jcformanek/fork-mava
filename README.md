--- conflicted
+++ resolved
@@ -93,13 +93,8 @@
 ```bibtex
 @article{pretorius2021mava,
     title={Mava: A Research Framework for Multi-Agent Reinforcement Learning},
-<<<<<<< HEAD
-    author={Arnu Pretorius and Kale-ab Tessera and Siphelele Danisa and Kevin Eloff
-    and Claude Formanek and St John Grimbly and Jonathan Shock and Herman Kamper
-=======
-    author={Arnu Pretorius and Kale-ab Tessera and Andries P. Smit and Siphelele Danisa and Kevin Eloff 
-    and Claude Formanek and St John Grimbly and Lawrence Francis and Jonathan Shock and Herman Kamper 
->>>>>>> 4b420701
+    author={Arnu Pretorius and Kale-ab Tessera and Andries P. Smit and Siphelele Danisa and Kevin Eloff
+    and Claude Formanek and St John Grimbly and Lawrence Francis and Jonathan Shock and Herman Kamper
     and Herman Engelbrecht and Alexandre Laterre and Karim Beguir},
     year={2021},
     journal={arXiv preprint},
